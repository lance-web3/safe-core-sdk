--- conflicted
+++ resolved
@@ -25,11 +25,7 @@
 
 async function main() {
   // Create Safe instance
-<<<<<<< HEAD
-  const safe = await Safe.create({
-=======
   const safe = await Safe.init({
->>>>>>> af6e8fd0
     provider: config.RPC_URL,
     signer: config.SIGNER_ADDRESS_PRIVATE_KEY,
     safeAddress: config.SAFE_ADDRESS
