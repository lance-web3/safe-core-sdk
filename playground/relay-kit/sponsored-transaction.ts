import AccountAbstraction from '@safe-global/account-abstraction-kit-poc'
import { GelatoRelayPack } from '@safe-global/relay-kit'
import {
  MetaTransactionData,
  MetaTransactionOptions,
  OperationType
} from '@safe-global/safe-core-sdk-types'
import { ethers } from 'ethers'

// Fund the 1Balance account that will sponsor the transaction and get the API key:
// https://relay.gelato.network/

// Check the status of a transaction after it is relayed:
// https://relay.gelato.digital/tasks/status/<TASK_ID>

// Check the status of a transaction after it is executed:
// https://sepolia.etherscan.io/tx/<TRANSACTION_HASH>

const config = {
  SAFE_SIGNER_PRIVATE_KEY: '<SAFE_SIGNER_PRIVATE_KEY>',
  RELAY_API_KEY: '<GELATO_RELAY_API_KEY>'
}

const RPC_URL = 'https://sepolia.gateway.tenderly.co'

const mockOnRampConfig = {
  ADDRESS: '<ADDRESS>',
  PRIVATE_KEY: '<PRIVATE_KEY>'
}

const txConfig = {
  TO: '<TO>',
  DATA: '<DATA>',
  VALUE: '<VALUE>'
}

async function main() {
  console.log('Execute meta-transaction via Gelato Relay paid by 1Balance')

  // SDK Initialization

  const safeAccountAbstraction = new AccountAbstraction({
<<<<<<< HEAD
    provider: config.RPC_URL,
=======
    provider: RPC_URL,
>>>>>>> af6e8fd0
    signer: config.SAFE_SIGNER_PRIVATE_KEY
  })

  await safeAccountAbstraction.init()

  safeAccountAbstraction.setRelayKit(
    new GelatoRelayPack({
      apiKey: config.RELAY_API_KEY,
      protocolKit: safeAccountAbstraction.protocolKit
    })
  )

  // Calculate Safe address

  const predictedSafeAddress = await safeAccountAbstraction.protocolKit.getAddress()
  console.log({ predictedSafeAddress })

  const isSafeDeployed = await safeAccountAbstraction.protocolKit.isSafeDeployed()
  console.log({ isSafeDeployed })

  // Fake on-ramp to fund the Safe

  const ethersProvider = safeAccountAbstraction.protocolKit.getSafeProvider().getExternalProvider()
  const safeBalance = await ethersProvider.getBalance(predictedSafeAddress)
  console.log({ safeBalance: ethers.formatEther(safeBalance.toString()) })
  if (safeBalance < BigInt(txConfig.VALUE)) {
    const fakeOnRampSigner = new ethers.Wallet(mockOnRampConfig.PRIVATE_KEY, ethersProvider)
    const onRampResponse = await fakeOnRampSigner.sendTransaction({
      to: predictedSafeAddress,
      value: txConfig.VALUE
    })
    console.log(`Funding the Safe with ${ethers.formatEther(txConfig.VALUE.toString())} ETH`)
    await onRampResponse.wait()

    const safeBalanceAfter = await ethersProvider.getBalance(predictedSafeAddress)
    console.log({ safeBalance: ethers.formatEther(safeBalanceAfter.toString()) })
  }

  // Relay the transaction

  const safeTransactions: MetaTransactionData[] = [
    {
      to: txConfig.TO,
      data: txConfig.DATA,
      value: txConfig.VALUE,
      operation: OperationType.Call
    }
  ]
  const options: MetaTransactionOptions = {
    isSponsored: true
  }

  const response = await safeAccountAbstraction.relayTransaction(safeTransactions, options)
  console.log({ GelatoTaskId: response })
}

main()<|MERGE_RESOLUTION|>--- conflicted
+++ resolved
@@ -40,11 +40,7 @@
   // SDK Initialization
 
   const safeAccountAbstraction = new AccountAbstraction({
-<<<<<<< HEAD
-    provider: config.RPC_URL,
-=======
     provider: RPC_URL,
->>>>>>> af6e8fd0
     signer: config.SAFE_SIGNER_PRIVATE_KEY
   })
 
