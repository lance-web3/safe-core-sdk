<<<<<<< HEAD
import { ethers, AbstractSigner } from 'ethers'
=======
import { ethers } from 'ethers'
>>>>>>> af6e8fd0
import { Safe4337Pack } from '@safe-global/relay-kit'
import { waitForOperationToFinish, transfer, generateTransferCallData } from '../utils'

// Safe owner PK
const PRIVATE_KEY = ''

const PIMLICO_API_KEY = ''

// Safe owner address
const OWNER_ADDRESS = ''

// RPC URL
const RPC_URL = 'https://sepolia.gateway.tenderly.co' // SEPOLIA
// const RPC_URL = 'https://rpc.gnosischain.com/' // GNOSIS

// CHAIN
const CHAIN_NAME = 'sepolia'
// const CHAIN_NAME = 'gnosis'

// Bundler URL
const BUNDLER_URL = `https://api.pimlico.io/v1/${CHAIN_NAME}/rpc?apikey=${PIMLICO_API_KEY}` // PIMLICO

// USDC CONTRACT ADDRESS IN SEPOLIA
// faucet: https://faucet.circle.com/
const usdcTokenAddress = '0x1c7D4B196Cb0C7B01d743Fbc6116a902379C7238' // SEPOLIA
// const usdcTokenAddress = '0xddafbb505ad214d7b80b1f830fccc89b60fb7a83' // GNOSIS

async function main() {
  // 1) Initialize pack
  const safe4337Pack = await Safe4337Pack.init({
    provider: RPC_URL,
    signer: PRIVATE_KEY,
<<<<<<< HEAD
    rpcUrl: RPC_URL,
=======
>>>>>>> af6e8fd0
    bundlerUrl: BUNDLER_URL,
    options: {
      owners: [OWNER_ADDRESS],
      threshold: 1,
      saltNonce: '4337' + '1' // to update the address
    }
  })

  // Log supported entry points and chain id
  console.log('Supported Entry Points', await safe4337Pack.getSupportedEntryPoints())
  console.log('Chain Id', await safe4337Pack.getChainId())

  const senderAddress = (await safe4337Pack.protocolKit.getAddress()) as `0x${string}`

  console.log('senderAddress: ', senderAddress)

  console.log('is Safe Account deployed: ', await safe4337Pack.protocolKit.isSafeDeployed())

  // funding the Safe with USDC and ETH

  const nativeTokenAmount = '0.5'

  const fundingSafe = {
    to: senderAddress,
    value: ethers.parseEther(nativeTokenAmount)
  }

  console.log(`sending ${nativeTokenAmount} ETH...`)

  const ethersSigner = await safe4337Pack.protocolKit.getSafeProvider().getExternalSigner()
  const signerAddress = await safe4337Pack.protocolKit.getSafeProvider().getSignerAddress()
  const ethersProvider = safe4337Pack.protocolKit.getSafeProvider().getExternalProvider()

  if (!ethersSigner || !signerAddress) {
    throw new Error('No signer found!')
  }
<<<<<<< HEAD

  const transactionFundingResponse = await ethersSigner?.sendTransaction(fundingSafe)

=======

  const transactionFundingResponse = await ethersSigner?.sendTransaction(fundingSafe)

>>>>>>> af6e8fd0
  await transactionFundingResponse?.wait()

  // Create transaction batch with two 0.1 USDC transfers

  const usdcAmount = 100_000n // 0.1 USDC

  console.log(`sending USDC...`)

  // send 0.2 USDC to the Safe
  await transfer(ethersSigner, usdcTokenAddress, senderAddress, usdcAmount * 2n)

  console.log(`creating the Safe batch...`)

  const transferUSDC = {
    to: usdcTokenAddress,
    data: generateTransferCallData(signerAddress, usdcAmount),
    value: '0'
  }

  const transactions = [transferUSDC, transferUSDC]
  const timestamp = (await ethersProvider.getBlock('latest'))?.timestamp || 0

  // 2) Create transaction batch
  const safeOperation = await safe4337Pack.createTransaction({
    transactions,
    options: {
      validAfter: timestamp - 60_000,
      validUntil: timestamp + 60_000
    }
  })

  // 3) Sign SafeOperation
  const signedSafeOperation = await safe4337Pack.signSafeOperation(safeOperation)

  console.log('SafeOperation', signedSafeOperation)

  // 4) Execute SafeOperation
  const userOperationHash = await safe4337Pack.executeTransaction({
    executable: signedSafeOperation
  })

  await waitForOperationToFinish(userOperationHash, CHAIN_NAME, safe4337Pack)
}

<<<<<<< HEAD
main()

async function transfer(signer: AbstractSigner, tokenAddress: string, to: string, amount: bigint) {
  const transferEC20 = {
    to: tokenAddress,
    data: generateTransferCallData(to, amount),
    value: '0'
  }

  const transactionResponse = await signer.sendTransaction(transferEC20)

  return await transactionResponse.wait()
}

const generateTransferCallData = (to: string, value: bigint) => {
  const functionAbi = 'function transfer(address _to, uint256 _value) returns (bool)'
  const iface = new ethers.Interface([functionAbi])

  return iface.encodeFunctionData('transfer', [to, value])
}
=======
main()
>>>>>>> af6e8fd0
<|MERGE_RESOLUTION|>--- conflicted
+++ resolved
@@ -1,8 +1,4 @@
-<<<<<<< HEAD
-import { ethers, AbstractSigner } from 'ethers'
-=======
 import { ethers } from 'ethers'
->>>>>>> af6e8fd0
 import { Safe4337Pack } from '@safe-global/relay-kit'
 import { waitForOperationToFinish, transfer, generateTransferCallData } from '../utils'
 
@@ -35,10 +31,6 @@
   const safe4337Pack = await Safe4337Pack.init({
     provider: RPC_URL,
     signer: PRIVATE_KEY,
-<<<<<<< HEAD
-    rpcUrl: RPC_URL,
-=======
->>>>>>> af6e8fd0
     bundlerUrl: BUNDLER_URL,
     options: {
       owners: [OWNER_ADDRESS],
@@ -75,15 +67,9 @@
   if (!ethersSigner || !signerAddress) {
     throw new Error('No signer found!')
   }
-<<<<<<< HEAD
 
   const transactionFundingResponse = await ethersSigner?.sendTransaction(fundingSafe)
 
-=======
-
-  const transactionFundingResponse = await ethersSigner?.sendTransaction(fundingSafe)
-
->>>>>>> af6e8fd0
   await transactionFundingResponse?.wait()
 
   // Create transaction batch with two 0.1 USDC transfers
@@ -128,27 +114,4 @@
   await waitForOperationToFinish(userOperationHash, CHAIN_NAME, safe4337Pack)
 }
 
-<<<<<<< HEAD
-main()
-
-async function transfer(signer: AbstractSigner, tokenAddress: string, to: string, amount: bigint) {
-  const transferEC20 = {
-    to: tokenAddress,
-    data: generateTransferCallData(to, amount),
-    value: '0'
-  }
-
-  const transactionResponse = await signer.sendTransaction(transferEC20)
-
-  return await transactionResponse.wait()
-}
-
-const generateTransferCallData = (to: string, value: bigint) => {
-  const functionAbi = 'function transfer(address _to, uint256 _value) returns (bool)'
-  const iface = new ethers.Interface([functionAbi])
-
-  return iface.encodeFunctionData('transfer', [to, value])
-}
-=======
-main()
->>>>>>> af6e8fd0
+main()