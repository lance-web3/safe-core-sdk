--- conflicted
+++ resolved
@@ -1,15 +1,3 @@
-<<<<<<< HEAD
-export * from './contracts/CompatibilityFallbackHandlerContract'
-export * from './contracts/CreateCallContract'
-export * from './contracts/MultiSendCallOnlyContract'
-export * from './contracts/MultiSendContract'
-export * from './contracts/SafeContract'
-export * from './contracts/SafeProxyFactoryContract'
-export * from './contracts/SignMessageLibContract'
-export * from './contracts/SimulateTxAccessorContract'
-export * from './safe-provider/SafeProvider'
-export * from './types'
-=======
 export * from './contracts/CompatibilityFallbackHandler'
 export * from './contracts/MultiSend'
 export * from './contracts/CreateCall'
@@ -20,7 +8,6 @@
 export * from './contracts/common/BaseContract'
 export * from './contracts/assets'
 export * from './ethereumLibs/ethers/types'
-export * from './ethereumLibs/web3/types'
 export * from './types'
 
 // see docs: https://abitype.dev/config
@@ -37,5 +24,4 @@
       outputs: string
     }
   }
-}
->>>>>>> f949a3c7
+}