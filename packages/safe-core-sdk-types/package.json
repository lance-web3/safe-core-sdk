{
  "name": "@safe-global/safe-core-sdk-types",
  "version": "4.1.0",
  "description": "Safe Core SDK types",
  "main": "dist/src/index.js",
  "types": "dist/src/index.d.ts",
  "keywords": [
    "Ethereum",
    "Safe",
    "SDK"
  ],
  "scripts": {
    "format:check": "prettier --check \"*/**/*.{js,json,md,ts}\"",
    "format": "prettier --write \"*/**/*.{js,json,md,ts}\"",
    "unbuild": "rimraf dist *.tsbuildinfo",
    "build": "yarn unbuild && tsc -p tsconfig.build.json && tsc-alias -p tsconfig.build.json"
  },
  "repository": {
    "type": "git",
    "url": "git+https://github.com/safe-global/safe-core-sdk.git"
  },
  "author": "Safe (https://safe.global)",
  "license": "MIT",
  "bugs": {
    "url": "https://github.com/safe-global/safe-core-sdk/issues"
  },
  "files": [
    "dist"
  ],
  "homepage": "https://github.com/safe-global/safe-core-sdk#readme",
  "dependencies": {
<<<<<<< HEAD
    "abitype": "^1.0.2"
=======
    "@safe-global/safe-deployments": "^1.35.0",
    "ethers": "^6.7.1",
    "web3-core": "^1.10.3",
    "web3-utils": "^1.10.3"
>>>>>>> 9caadb3c
  }
}<|MERGE_RESOLUTION|>--- conflicted
+++ resolved
@@ -29,13 +29,6 @@
   ],
   "homepage": "https://github.com/safe-global/safe-core-sdk#readme",
   "dependencies": {
-<<<<<<< HEAD
     "abitype": "^1.0.2"
-=======
-    "@safe-global/safe-deployments": "^1.35.0",
-    "ethers": "^6.7.1",
-    "web3-core": "^1.10.3",
-    "web3-utils": "^1.10.3"
->>>>>>> 9caadb3c
   }
 }