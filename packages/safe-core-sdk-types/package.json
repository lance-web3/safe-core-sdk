--- conflicted
+++ resolved
@@ -31,14 +31,9 @@
   "dependencies": {
     "@safe-global/safe-deployments": "^1.34.0",
     "ethers": "^6.7.1",
-<<<<<<< HEAD
-    "web3-core": "^1.10.3"
-=======
     "web3-core": "^1.10.3",
-    "web3-utils": "^1.10.3"
   },
   "devDependencies": {
     "abitype": "^1.0.2"
->>>>>>> f949a3c7
   }
 }