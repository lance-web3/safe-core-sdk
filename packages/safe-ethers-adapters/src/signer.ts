--- conflicted
+++ resolved
@@ -1,34 +1,15 @@
-<<<<<<< HEAD
-import { BigNumber } from '@ethersproject/bignumber'
-import { VoidSigner } from '@ethersproject/abstract-signer'
-import {
-  Provider,
-  TransactionResponse,
-  TransactionRequest,
-  TransactionReceipt
-} from '@ethersproject/abstract-provider'
-import { Deferrable } from '@ethersproject/properties'
-import { Safe } from '@gnosis.pm/safe-core-sdk'
-import {
-  SafeTransactionData,
-  OperationType
-} from '@gnosis.pm/safe-core-sdk/dist/src/utils/transactions/SafeTransaction'
-import { SafeService } from './service'
-=======
 import {
   Provider,
   TransactionReceipt,
   TransactionRequest,
   TransactionResponse
 } from '@ethersproject/abstract-provider'
-import { Signer, VoidSigner } from '@ethersproject/abstract-signer'
+import { VoidSigner } from '@ethersproject/abstract-signer'
 import { BigNumber } from '@ethersproject/bignumber'
 import { Deferrable } from '@ethersproject/properties'
-import Safe, { EthersAdapter } from '@gnosis.pm/safe-core-sdk'
+import Safe from '@gnosis.pm/safe-core-sdk'
 import { OperationType, SafeTransactionData } from '@gnosis.pm/safe-core-sdk-types'
-import { ethers } from 'ethers'
-import { SafeService } from 'service'
->>>>>>> c0f6a4b5
+import { SafeService } from './service'
 import { createLibAddress, createLibInterface, mapReceipt } from './utils'
 
 const sleep = (duration: number): Promise<void> =>
@@ -40,38 +21,25 @@
 
 export interface SafeEthersSignerOptions {
   pollingDelay?: number
-<<<<<<< HEAD
 }
 
 export interface SafeFactory extends Promise<Safe> {
   getAddress: () => string
-=======
->>>>>>> c0f6a4b5
 }
 
 export class SafeEthersSigner extends VoidSigner {
   readonly service: SafeService
-<<<<<<< HEAD
   readonly safe: Safe | SafeFactory
-=======
-  readonly safe: Safe
->>>>>>> c0f6a4b5
   readonly options?: SafeEthersSignerOptions
 
   /**
    * Creates an instance of the SafeEthersSigner.
-<<<<<<< HEAD
    * @param safe - Safe that should be used
-=======
-   * @param safeAddress - Address of the Safe that should be used
-   * @param signer - Owner or delegate of an owner for the specified Safe
->>>>>>> c0f6a4b5
    * @param service - Services to which the transactions should be proposed to
    * @param provider - (Optional) Provider that should be used for blockchain interactions. By default the provider from the signer is used.
    * @param options - (Optional) Additional options (e.g. polling delay when waiting for a transaction to be mined)
    * @returns The SafeEthersSigner instance
    */
-<<<<<<< HEAD
   constructor(
     safe: Safe | SafeFactory,
     service: SafeService,
@@ -84,41 +52,11 @@
     this.options = options
   }
 
-=======
-  static async create(
-    safeAddress: string,
-    signer: Signer,
-    service: SafeService,
-    provider?: Provider,
-    options?: SafeEthersSignerOptions
-  ): Promise<SafeEthersSigner> {
-    const ethAdapter = new EthersAdapter({ ethers, signer })
-    const safe = await Safe.create({ ethAdapter, safeAddress })
-    return new SafeEthersSigner(safe, service, provider, options)
-  }
-
-  constructor(
-    safe: Safe,
-    service: SafeService,
-    provider?: Provider,
-    options?: SafeEthersSignerOptions
-  ) {
-    super(safe.getAddress(), provider)
-    this.service = service
-    this.safe = safe
-    this.options = options
-  }
-
->>>>>>> c0f6a4b5
   async buildTransactionResponse(
     safeTxHash: string,
     safeTx: SafeTransactionData
   ): Promise<SafeTransactionResponse> {
-<<<<<<< HEAD
     const connectedSafe = await this.safe
-=======
-    const connectedSafe = this.safe
->>>>>>> c0f6a4b5
     const connectedService = this.service
     return {
       to: safeTx.to,
@@ -178,7 +116,6 @@
       operation
     }
     const safeTxGas = await this.service.estimateSafeTx(this.address, baseTx)
-<<<<<<< HEAD
     const connectedSafe = await this.safe
     const safeTx = await connectedSafe.createTransaction({
       ...baseTx,
@@ -186,14 +123,6 @@
     })
     const safeTxHash = await connectedSafe.getTransactionHash(safeTx)
     const signature = await connectedSafe.signTransactionHash(safeTxHash)
-=======
-    const safeTx = await this.safe.createTransaction({
-      ...baseTx,
-      safeTxGas: safeTxGas.toNumber()
-    })
-    const safeTxHash = await this.safe.getTransactionHash(safeTx)
-    const signature = await this.safe.signTransactionHash(safeTxHash)
->>>>>>> c0f6a4b5
     await this.service.proposeTx(this.address, safeTxHash, safeTx, signature)
     // TODO: maybe use original tx information
     return this.buildTransactionResponse(safeTxHash, safeTx.data)
