<<<<<<< HEAD
import { SafeTransactionData } from '@gnosis.pm/safe-core-sdk/dist/src/utils/transactions/SafeTransaction'
import { getCreateCallDeployment } from '@gnosis.pm/safe-deployments'
import { providers, utils } from 'ethers'
=======
import { Interface } from '@ethersproject/abi'
import { TransactionReceipt } from '@ethersproject/abstract-provider'
import { getAddress } from '@ethersproject/address'
import { SafeTransactionData } from '@gnosis.pm/safe-core-sdk-types'
import { getCreateCallDeployment } from '@gnosis.pm/safe-deployments'
>>>>>>> c0f6a4b5

export const createLibDeployment = getCreateCallDeployment()
export const createLibAddress = createLibDeployment!!.defaultAddress
export const createLibInterface = new Interface(createLibDeployment!!.abi)

<<<<<<< HEAD
const mapStatus = (receipt: providers.TransactionReceipt): number => {
=======
const mapStatus = (receipt: TransactionReceipt): number => {
>>>>>>> c0f6a4b5
  // Search for ExecutionSuccess event (see https://github.com/gnosis/safe-contracts/blob/v1.3.0/contracts/GnosisSafe.sol#L49)
  const success = receipt.logs.find(
    (log: any) =>
      log.topics[0] === '0x442e715f626346e8c54381002da614f62bee8d27386535b2521ec8540898556e'
  )
  return !!success ? 1 : 0
}

const mapContractAddress = (
<<<<<<< HEAD
  receipt: providers.TransactionReceipt,
=======
  receipt: TransactionReceipt,
>>>>>>> c0f6a4b5
  safeTx: SafeTransactionData
): string => {
  if (safeTx.to.toLowerCase() === createLibAddress.toLowerCase()) {
    // Search for ContractCreation event (see https://github.com/gnosis/safe-contracts/blob/v1.3.0/contracts/libraries/CreateCall.sol#L7)
    const creationLog = receipt.logs.find(
      (log: any) =>
        log.topics[0] === '0x4db17dd5e4732fb6da34a148104a592783ca119a1e7bb8829eba6cbadef0b511'
    )
    if (creationLog)
<<<<<<< HEAD
      return utils.getAddress('0x' + creationLog.data.slice(creationLog.data.length - 40))
=======
      return getAddress('0x' + creationLog.data.slice(creationLog.data.length - 40))
>>>>>>> c0f6a4b5
  }
  return receipt.contractAddress
}

<<<<<<< HEAD
export const mapReceipt = (receipt: providers.TransactionReceipt, safeTx: SafeTransactionData) => {
=======
export const mapReceipt = (receipt: TransactionReceipt, safeTx: SafeTransactionData) => {
>>>>>>> c0f6a4b5
  // Update status with Safe tx status and extract created contract
  receipt.status = mapStatus(receipt)
  receipt.contractAddress = mapContractAddress(receipt, safeTx)
  return receipt
}<|MERGE_RESOLUTION|>--- conflicted
+++ resolved
@@ -1,24 +1,14 @@
-<<<<<<< HEAD
-import { SafeTransactionData } from '@gnosis.pm/safe-core-sdk/dist/src/utils/transactions/SafeTransaction'
-import { getCreateCallDeployment } from '@gnosis.pm/safe-deployments'
-import { providers, utils } from 'ethers'
-=======
 import { Interface } from '@ethersproject/abi'
 import { TransactionReceipt } from '@ethersproject/abstract-provider'
 import { getAddress } from '@ethersproject/address'
 import { SafeTransactionData } from '@gnosis.pm/safe-core-sdk-types'
 import { getCreateCallDeployment } from '@gnosis.pm/safe-deployments'
->>>>>>> c0f6a4b5
 
 export const createLibDeployment = getCreateCallDeployment()
 export const createLibAddress = createLibDeployment!!.defaultAddress
 export const createLibInterface = new Interface(createLibDeployment!!.abi)
 
-<<<<<<< HEAD
-const mapStatus = (receipt: providers.TransactionReceipt): number => {
-=======
 const mapStatus = (receipt: TransactionReceipt): number => {
->>>>>>> c0f6a4b5
   // Search for ExecutionSuccess event (see https://github.com/gnosis/safe-contracts/blob/v1.3.0/contracts/GnosisSafe.sol#L49)
   const success = receipt.logs.find(
     (log: any) =>
@@ -27,35 +17,19 @@
   return !!success ? 1 : 0
 }
 
-const mapContractAddress = (
-<<<<<<< HEAD
-  receipt: providers.TransactionReceipt,
-=======
-  receipt: TransactionReceipt,
->>>>>>> c0f6a4b5
-  safeTx: SafeTransactionData
-): string => {
+const mapContractAddress = (receipt: TransactionReceipt, safeTx: SafeTransactionData): string => {
   if (safeTx.to.toLowerCase() === createLibAddress.toLowerCase()) {
     // Search for ContractCreation event (see https://github.com/gnosis/safe-contracts/blob/v1.3.0/contracts/libraries/CreateCall.sol#L7)
     const creationLog = receipt.logs.find(
       (log: any) =>
         log.topics[0] === '0x4db17dd5e4732fb6da34a148104a592783ca119a1e7bb8829eba6cbadef0b511'
     )
-    if (creationLog)
-<<<<<<< HEAD
-      return utils.getAddress('0x' + creationLog.data.slice(creationLog.data.length - 40))
-=======
-      return getAddress('0x' + creationLog.data.slice(creationLog.data.length - 40))
->>>>>>> c0f6a4b5
+    if (creationLog) return getAddress('0x' + creationLog.data.slice(creationLog.data.length - 40))
   }
   return receipt.contractAddress
 }
 
-<<<<<<< HEAD
-export const mapReceipt = (receipt: providers.TransactionReceipt, safeTx: SafeTransactionData) => {
-=======
 export const mapReceipt = (receipt: TransactionReceipt, safeTx: SafeTransactionData) => {
->>>>>>> c0f6a4b5
   // Update status with Safe tx status and extract created contract
   receipt.status = mapStatus(receipt)
   receipt.contractAddress = mapContractAddress(receipt, safeTx)
