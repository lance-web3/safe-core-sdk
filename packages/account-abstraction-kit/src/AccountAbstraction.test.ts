--- conflicted
+++ resolved
@@ -14,14 +14,6 @@
 describe('AccountAbstraction', () => {
   const provider = {
     request: jest.fn()
-<<<<<<< HEAD
-  }
-  const safeProvider = {
-    getSignerAddress: jest.fn(),
-    isContractDeployed: jest.fn(),
-    getChainId: jest.fn()
-=======
->>>>>>> af6e8fd0
   }
 
   const signerAddress = '0xSignerAddress'
@@ -29,60 +21,11 @@
 
   beforeEach(() => {
     jest.clearAllMocks()
-<<<<<<< HEAD
-    safeProvider.getSignerAddress.mockResolvedValue(signerAddress)
-=======
->>>>>>> af6e8fd0
     predictSafeAddressMock.mockResolvedValue(predictSafeAddress)
     SafeProviderMock.prototype.getSignerAddress.mockResolvedValue(signerAddress)
   })
 
   describe('init', () => {
-<<<<<<< HEAD
-    const accountAbstraction = new AccountAbstraction({ provider })
-
-    it('should initialize a Safe instance with its address if contract is deployed already', async () => {
-      safeProvider.isContractDeployed.mockResolvedValueOnce(true)
-
-      await accountAbstraction.init()
-
-      expect(safeProvider.getSignerAddress).toHaveBeenCalledTimes(1)
-      expect(predictSafeAddressMock).toHaveBeenCalledTimes(1)
-      expect(predictSafeAddressMock).toHaveBeenCalledWith({
-        safeProvider,
-        safeAccountConfig: { owners: ['0xSignerAddress'], threshold: 1 }
-      })
-      expect(SafeMock.create).toHaveBeenCalledTimes(1)
-      expect(SafeMock.create).toHaveBeenCalledWith({
-        safeProvider,
-        safeAddress: predictSafeAddress
-      })
-    })
-
-    it('should initialize a Safe instance with a config if contract is NOT deployed yet', async () => {
-      safeProvider.isContractDeployed.mockResolvedValueOnce(false)
-
-      await accountAbstraction.init()
-
-      expect(safeProvider.getSignerAddress).toHaveBeenCalledTimes(1)
-      expect(predictSafeAddressMock).toHaveBeenCalledTimes(1)
-      expect(predictSafeAddressMock).toHaveBeenCalledWith({
-        safeProvider,
-        safeAccountConfig: { owners: ['0xSignerAddress'], threshold: 1 }
-      })
-      expect(SafeMock.create).toHaveBeenCalledTimes(1)
-      expect(SafeMock.create).toHaveBeenCalledWith({
-        safeProvider,
-        predictedSafe: { safeAccountConfig: { owners: ['0xSignerAddress'], threshold: 1 } }
-      })
-    })
-
-    it('should throw an error if the provider has not a signer', async () => {
-      safeProvider.getSignerAddress.mockResolvedValueOnce(undefined)
-
-      expect(accountAbstraction.init()).rejects.toThrow(
-        `There's no signer in the provided SafeProvider`
-=======
     const accountAbstraction = new AccountAbstraction({ provider, signer: signerAddress })
 
     it('should initialize a Safe instance with its address if contract is deployed already', async () => {
@@ -130,7 +73,6 @@
 
       expect(accountAbstraction.init()).rejects.toThrow(
         `There's no signer available with the provided config (provider, signer)`
->>>>>>> af6e8fd0
       )
 
       expect(SafeMock.init).not.toHaveBeenCalled()
