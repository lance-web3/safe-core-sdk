import Safe, {
  SafeAccountConfig,
  predictSafeAddress,
  SafeProviderConfig,
  SafeProvider
} from '@safe-global/protocol-kit'
import { RelayKitBasePack } from '@safe-global/relay-kit'
import {
  MetaTransactionData,
  MetaTransactionOptions,
  SafeTransaction
} from '@safe-global/safe-core-sdk-types'

/**
 * @class
 * This class helps to abstract the Account Abstraction logic required to interact with the Safe contracts using our Kits
 */
class AccountAbstraction {
  protocolKit!: Safe
  relayKit?: RelayKitBasePack
  #provider: SafeProviderConfig['provider']
  #signer?: SafeProviderConfig['signer']

  /**
   * @constructor
   * @param config  The SafeProviderConfig
   */
  constructor({ provider, signer }: SafeProviderConfig) {
    this.#provider = provider
    this.#signer = signer
  }

  #initializeProtocolKit = async () => {
    const safeProvider = new SafeProvider({ provider: this.#provider, signer: this.#signer })
    const signer = await safeProvider.getSignerAddress()

    if (!signer) {
<<<<<<< HEAD
      throw new Error("There's no signer available in the provided config")
=======
      throw new Error("There's no signer available with the provided config (provider, signer)")
>>>>>>> af6e8fd0
    }

    const owners = [signer]
    const threshold = 1

    const safeAccountConfig: SafeAccountConfig = {
      owners,
      threshold
    }

    const safeAddress = await predictSafeAddress({
      safeProvider,
      chainId: await safeProvider.getChainId(),
      safeAccountConfig
    })

    const isSafeDeployed = await safeProvider.isContractDeployed(safeAddress)

    if (isSafeDeployed) {
<<<<<<< HEAD
      this.protocolKit = await Safe.create({ provider: this.#provider, safeAddress })
    } else {
      this.protocolKit = await Safe.create({
        provider: this.#provider,
=======
      this.protocolKit = await Safe.init({
        provider: this.#provider,
        signer: this.#signer,
        safeAddress
      })
    } else {
      this.protocolKit = await Safe.init({
        provider: this.#provider,
        signer: this.#signer,
>>>>>>> af6e8fd0
        predictedSafe: { safeAccountConfig }
      })
    }
  }

  /**
   * Initialize the AccountAbstraction instance with the safe address or the predicted safe address
   * The current implementation only works for a single owner Safe with threshold 1. This will be improved in the future
   */
  async init() {
    await this.#initializeProtocolKit()
  }

  /**
   * Use this method to set the Relay Pack instance to be used by the AccountAbstraction instance
   * It's mandatory to set the instance before using the relayTransaction() method
   * @param relayPack The RelayPack instance to be used by the AccountAbstraction instance (e.g. GelatoRelayPack)
   */
  setRelayKit(relayPack: RelayKitBasePack) {
    this.relayKit = relayPack
  }

  /**
   * Use this method to relay a transaction using the Relay Pack instance set in the AccountAbstraction instance
   * @param transactions The list of transactions to be relayed
   * @param options The transaction options
   * @returns The result of the relay transaction execution (e.g. taskId in the case of Gelato)
   */
  async relayTransaction(
    transactions: MetaTransactionData[],
    options?: MetaTransactionOptions
  ): Promise<unknown> {
    if (!this.protocolKit) {
      throw new Error('protocolKit not initialized. Call init() first')
    }

    if (!this.relayKit) {
      throw new Error('relayKit not initialized. Call setRelayKit(pack) first')
    }

    const relayedTransaction = (await this.relayKit.createTransaction({
      transactions,
      options
    })) as SafeTransaction

    const signedSafeTransaction = await this.protocolKit.signTransaction(relayedTransaction)

    return this.relayKit.executeTransaction({ executable: signedSafeTransaction, options })
  }
}

export default AccountAbstraction<|MERGE_RESOLUTION|>--- conflicted
+++ resolved
@@ -35,11 +35,7 @@
     const signer = await safeProvider.getSignerAddress()
 
     if (!signer) {
-<<<<<<< HEAD
-      throw new Error("There's no signer available in the provided config")
-=======
       throw new Error("There's no signer available with the provided config (provider, signer)")
->>>>>>> af6e8fd0
     }
 
     const owners = [signer]
@@ -59,12 +55,6 @@
     const isSafeDeployed = await safeProvider.isContractDeployed(safeAddress)
 
     if (isSafeDeployed) {
-<<<<<<< HEAD
-      this.protocolKit = await Safe.create({ provider: this.#provider, safeAddress })
-    } else {
-      this.protocolKit = await Safe.create({
-        provider: this.#provider,
-=======
       this.protocolKit = await Safe.init({
         provider: this.#provider,
         signer: this.#signer,
@@ -74,7 +64,6 @@
       this.protocolKit = await Safe.init({
         provider: this.#provider,
         signer: this.#signer,
->>>>>>> af6e8fd0
         predictedSafe: { safeAccountConfig }
       })
     }
