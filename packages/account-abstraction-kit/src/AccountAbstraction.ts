import Safe, { SafeAccountConfig, predictSafeAddress, EthAdapter } from '@safe-global/protocol-kit'
import { RelayKitBasePack } from '@safe-global/relay-kit'
<<<<<<< HEAD
import { MetaTransactionData, MetaTransactionOptions } from '@safe-global/safe-core-sdk-types'
=======
import {
  MetaTransactionData,
  MetaTransactionOptions,
  EthAdapter,
  SafeTransaction
} from '@safe-global/safe-core-sdk-types'
>>>>>>> 71fa34a2

/**
 * @class
 * This class helps to abstract the Account Abstraction logic required to interact with the Safe contracts using our Kits
 */
class AccountAbstraction {
  protocolKit!: Safe
  relayKit?: RelayKitBasePack
  #ethAdapter: EthAdapter

  /**
   * @constructor
   * @param ethAdapter The EthAdapter instance to be used by the Account Abstraction (e.g. EthersAdapter)
   */
  constructor(ethAdapter: EthAdapter) {
    this.#ethAdapter = ethAdapter
  }

  #initializeProtocolKit = async () => {
    const signer = await this.#ethAdapter.getSignerAddress()

    if (!signer) {
      throw new Error("There's no signer in the provided EthAdapter")
    }

    const owners = [signer]
    const threshold = 1

    const safeAccountConfig: SafeAccountConfig = {
      owners,
      threshold
    }

    const safeAddress = await predictSafeAddress({
      ethAdapter: this.#ethAdapter,
      chainId: await this.#ethAdapter.getChainId(),
      safeAccountConfig
    })

    const isSafeDeployed = await this.#ethAdapter.isContractDeployed(safeAddress)

    if (isSafeDeployed) {
      this.protocolKit = await Safe.create({ ethAdapter: this.#ethAdapter, safeAddress })
    } else {
      this.protocolKit = await Safe.create({
        ethAdapter: this.#ethAdapter,
        predictedSafe: { safeAccountConfig }
      })
    }
  }

  /**
   * Initialize the AccountAbstraction instance with the safe address or the predicted safe address
   * The current implementation only works for a single owner Safe with threshold 1. This will be improved in the future
   */
  async init() {
    await this.#initializeProtocolKit()
  }

  /**
   * Use this method to set the Relay Pack instance to be used by the AccountAbstraction instance
   * It's mandatory to set the instance before using the relayTransaction() method
   * @param relayPack The RelayPack instance to be used by the AccountAbstraction instance (e.g. GelatoRelayPack)
   */
  setRelayKit(relayPack: RelayKitBasePack) {
    this.relayKit = relayPack
  }

  /**
   * Use this method to relay a transaction using the Relay Pack instance set in the AccountAbstraction instance
   * @param transactions The list of transactions to be relayed
   * @param options The transaction options
   * @returns The result of the relay transaction execution (e.g. taskId in the case of Gelato)
   */
  async relayTransaction(
    transactions: MetaTransactionData[],
    options?: MetaTransactionOptions
  ): Promise<unknown> {
    if (!this.protocolKit) {
      throw new Error('protocolKit not initialized. Call init() first')
    }

    if (!this.relayKit) {
      throw new Error('relayKit not initialized. Call setRelayKit(pack) first')
    }

    const relayedTransaction = (await this.relayKit.createTransaction({
      transactions,
      options
    })) as SafeTransaction

    const signedSafeTransaction = await this.protocolKit.signTransaction(relayedTransaction)

    return this.relayKit.executeTransaction({ executable: signedSafeTransaction, options })
  }
}

export default AccountAbstraction<|MERGE_RESOLUTION|>--- conflicted
+++ resolved
@@ -1,15 +1,10 @@
 import Safe, { SafeAccountConfig, predictSafeAddress, EthAdapter } from '@safe-global/protocol-kit'
 import { RelayKitBasePack } from '@safe-global/relay-kit'
-<<<<<<< HEAD
-import { MetaTransactionData, MetaTransactionOptions } from '@safe-global/safe-core-sdk-types'
-=======
 import {
   MetaTransactionData,
   MetaTransactionOptions,
-  EthAdapter,
   SafeTransaction
 } from '@safe-global/safe-core-sdk-types'
->>>>>>> 71fa34a2
 
 /**
  * @class
