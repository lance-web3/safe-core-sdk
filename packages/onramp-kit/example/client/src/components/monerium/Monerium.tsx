import { useState, useEffect } from 'react'
import { AuthContext, OrderState, PaymentStandard } from '@monerium/sdk'
import { Box } from '@mui/material'
import Safe from '@safe-global/protocol-kit'

import { useAuth } from '../../AuthContext'
import { MoneriumPack, SafeMoneriumClient } from '@safe-global/onramp-kit'
import Disconnected from './Disconnected'
import DeploySafe from './DeploySafe'
import LoginWithMonerium from './LoginWithMonerium'
import Connected from './Connected'

function Monerium() {
  const [authContext, setAuthContext] = useState<AuthContext>()
  const [safeThreshold, setSafeThreshold] = useState<string>()
  const [moneriumClient, setMoneriumClient] = useState<SafeMoneriumClient>()
  const [moneriumPack, setMoneriumPack] = useState<MoneriumPack>()
  const [orderState, setOrderState] = useState<OrderState>()
  const { isLoggedIn, selectedSafe, provider: authProvider } = useAuth()

  useEffect(() => {
    ;(async () => {
      if (!authProvider || !selectedSafe) return

<<<<<<< HEAD
      const protocolKit = await Safe.create({
=======
      const protocolKit = await Safe.init({
>>>>>>> af6e8fd0
        provider: authProvider,
        safeAddress: selectedSafe,
        isL1SafeSingleton: true
      })

      const pack = new MoneriumPack({
        clientId: import.meta.env.VITE_MONERIUM_CLIENT_ID,
        redirectUrl: 'http://localhost:3000/monerium',
        environment: 'sandbox'
      })

      await pack.init({
        protocolKit
      })

      pack.subscribe(OrderState.pending, (notification) => {
        setOrderState(notification.meta.state)
      })

      pack.subscribe(OrderState.placed, (notification) => {
        setOrderState(notification.meta.state)
      })

      pack.subscribe(OrderState.rejected, (notification) => {
        setOrderState(notification.meta.state)
        setTimeout(() => {
          setOrderState(undefined)
        }, 5000)
      })

      pack.subscribe(OrderState.processed, (notification) => {
        setOrderState(notification.meta.state)
        setTimeout(() => {
          setOrderState(undefined)
        }, 5000)
      })

      const threshold = await protocolKit.getThreshold()
      const owners = await protocolKit.getOwners()

      setSafeThreshold(`${threshold}/${owners.length}`)
      setMoneriumPack(pack)
    })()
  }, [authProvider, selectedSafe])

  useEffect(() => {
    startMoneriumFlow()
  }, [moneriumPack])

  const startMoneriumFlow = async (options?: { initiateAuthFlow?: boolean }) => {
    if (!moneriumPack) return

    if (options?.initiateAuthFlow) {
      await moneriumPack.open({ initiateAuthFlow: true })
    } else {
      const moneriumClient = await moneriumPack.open()

      const authContext = await moneriumClient.getAuthContext()
      const profile = await moneriumClient.getProfile(authContext.defaultProfile)
      const balances = await moneriumClient.getBalances()
      const orders = await moneriumClient.getOrders()

      console.group('Monerium data')
      console.log('AuthContext', authContext)
      console.log('Profile', profile)
      console.log('Balances', balances)
      console.log('Orders', orders)
      console.log('Bearer Profile', moneriumClient.bearerProfile)
      console.groupEnd()

      setMoneriumClient(moneriumClient)
      setAuthContext(authContext)
    }
  }

  const closeMoneriumFlow = async () => {
    moneriumPack?.close()
    setAuthContext(undefined)
  }

  const transfer = async (iban: string, amount: string) => {
    const tx = await moneriumClient?.send({
      amount,
      counterpart: {
        identifier: {
          standard: 'iban' as PaymentStandard.iban,
          iban
        },
        details: {
          firstName: 'John',
          lastName: 'Doe',
          country: 'ES'
        }
      },
      memo: 'Testing Safe-Monerium integration'
    })

    console.log('New proposed transaction', tx)
  }

  if (!isLoggedIn) return <Disconnected />

  return (
    <Box p={2}>
      {authContext ? (
        <Connected
          safe={selectedSafe}
          orderState={orderState}
          authContext={authContext}
          onTransfer={transfer}
          onLogout={closeMoneriumFlow}
        />
      ) : (
        <>
          {!selectedSafe && <DeploySafe />}

          {selectedSafe && (
            <LoginWithMonerium
              safe={selectedSafe}
              threshold={safeThreshold || ''}
              onLogin={() => startMoneriumFlow({ initiateAuthFlow: true })}
            />
          )}
        </>
      )}
    </Box>
  )
}

export default Monerium<|MERGE_RESOLUTION|>--- conflicted
+++ resolved
@@ -22,11 +22,7 @@
     ;(async () => {
       if (!authProvider || !selectedSafe) return
 
-<<<<<<< HEAD
-      const protocolKit = await Safe.create({
-=======
       const protocolKit = await Safe.init({
->>>>>>> af6e8fd0
         provider: authProvider,
         safeAddress: selectedSafe,
         isL1SafeSingleton: true
