import React, { createContext, useState, useEffect } from 'react'
import { ethers } from 'ethers'
import { SafeAuthPack, AuthKitSignInData, SafeAuthInitOptions } from '@safe-global/auth-kit'

type AuthContextProviderProps = {
  children: React.ReactNode
}

type AuthContextType = {
  isLoggedIn: boolean
  provider: ethers.Eip1193Provider | null
  data?: AuthKitSignInData
  selectedSafe: string
  setSelectedSafe?: (safe: string) => void
  logIn?: () => void
  logOut?: () => void
}

export const AuthContext = createContext<AuthContextType>({
  isLoggedIn: false,
  selectedSafe: '',
  provider: null
})
const STORED_SAFE = 'selected_safe'
const AuthProvider = ({ children }: AuthContextProviderProps) => {
  const [safeAuthPack, setSafeAuthPack] = useState<SafeAuthPack>()
  const [isAuthenticated, setIsAuthenticated] = useState(!!safeAuthPack?.isAuthenticated)
  const [safeAuthSignInResponse, setSafeAuthSignInResponse] = useState<AuthKitSignInData>()
  const [provider, setProvider] = useState<ethers.Eip1193Provider | null>()
  const [selectedSafe, setSelectedSafe] = useState('')

  const storedSafe = sessionStorage.getItem(STORED_SAFE)

  useEffect(() => {
    ;(async () => {
      const authPack = new SafeAuthPack()

      const options: SafeAuthInitOptions = {
        enableLogging: true,
<<<<<<< HEAD
        chainConfig: { chainId: '0xaa36a7', rpcTarget: 'https://rpc.ankr.com/eth_sepolia' }
=======
        showWidgetButton: false,
        chainConfig: { chainId: '0xaa36a7', rpcTarget: 'https://sepolia.gateway.tenderly.co' }
>>>>>>> af6e8fd0
      }

      await authPack.init(options)

      setSafeAuthPack(authPack)

      // If the provider has an account the we can try to sign in the user
      authPack.subscribe('accountsChanged', async (accounts: string[]) => {
        if (accounts.length > 0) {
          const signInInfo = await authPack?.signIn()

          setSafeAuthSignInResponse(signInInfo)
          setIsAuthenticated(true)

          if (signInInfo.safes && signInInfo.safes.length > 0) {
            setSelectedSafe(storedSafe || signInInfo?.safes[0])
          }
        }
      })
    })()
  }, [])

  useEffect(() => {
    if (!safeAuthPack || !isAuthenticated) return

    setProvider(safeAuthPack.getProvider())
  }, [isAuthenticated])

  const logIn = async () => {
    if (!safeAuthPack) return

    const signInInfo = await safeAuthPack.signIn()
    setSafeAuthSignInResponse(signInInfo)
    setIsAuthenticated(true)

    if (signInInfo?.safes && signInInfo.safes.length > 0) {
      setSelectedSafe(storedSafe || signInInfo?.safes[0])
    }
  }

  const logOut = async () => {
    if (!safeAuthPack) return

    await safeAuthPack.signOut()

    setProvider(undefined)
    setSafeAuthSignInResponse(undefined)
    setIsAuthenticated(false)
  }

  return (
    <AuthContext.Provider
      value={{
        isLoggedIn: isAuthenticated,
        provider: provider || null,
        data: safeAuthSignInResponse,
        logIn,
        logOut,
        selectedSafe,
        setSelectedSafe: (safe) => {
          sessionStorage.setItem(STORED_SAFE, safe)
          setSelectedSafe(safe)
        }
      }}
    >
      {children}
    </AuthContext.Provider>
  )
}

const useAuth = () => {
  const context = React.useContext(AuthContext)

  if (context === undefined) {
    throw new Error('useAuth must be used within a AuthContextProvider')
  }

  return context
}

export { AuthProvider, useAuth }<|MERGE_RESOLUTION|>--- conflicted
+++ resolved
@@ -37,12 +37,8 @@
 
       const options: SafeAuthInitOptions = {
         enableLogging: true,
-<<<<<<< HEAD
-        chainConfig: { chainId: '0xaa36a7', rpcTarget: 'https://rpc.ankr.com/eth_sepolia' }
-=======
         showWidgetButton: false,
         chainConfig: { chainId: '0xaa36a7', rpcTarget: 'https://sepolia.gateway.tenderly.co' }
->>>>>>> af6e8fd0
       }
 
       await authPack.init(options)
