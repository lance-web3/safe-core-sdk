--- conflicted
+++ resolved
@@ -26,16 +26,9 @@
   "devDependencies": {
     "@types/cors": "^2.8.17",
     "@types/express": "^4.17.21",
-<<<<<<< HEAD
-    "@types/node": "^18.18.8",
-    "nodemon": "^2.0.22",
-    "ts-node": "^10.9.1",
-    "typescript": "^5.3.2"
-=======
     "@types/node": "^20.12.5",
     "nodemon": "^3.1.0",
     "ts-node": "^10.9.2",
-    "typescript": "^4.9.5"
->>>>>>> 46aa3764
+    "typescript": "^5.3.2"
   }
 }