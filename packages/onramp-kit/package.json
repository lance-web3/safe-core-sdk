--- conflicted
+++ resolved
@@ -36,15 +36,9 @@
   },
   "dependencies": {
     "@monerium/sdk": "^2.12.0",
-<<<<<<< HEAD
-    "@safe-global/api-kit": "^2.3.0",
-    "@safe-global/protocol-kit": "3.1.0-alpha.0",
-    "@safe-global/safe-core-sdk-types": "^4.0.2",
-=======
     "@safe-global/api-kit": "^2.4.1",
     "@safe-global/protocol-kit": "^4.0.1",
     "@safe-global/safe-core-sdk-types": "^5.0.1",
->>>>>>> af6e8fd0
     "@stripe/crypto": "^0.0.4",
     "@stripe/stripe-js": "^1.54.2",
     "ethers": "^6.12.1"
