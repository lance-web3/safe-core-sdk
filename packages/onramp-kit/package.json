--- conflicted
+++ resolved
@@ -35,17 +35,10 @@
     "access": "public"
   },
   "dependencies": {
-<<<<<<< HEAD
     "@monerium/sdk": "^2.12.0",
-    "@safe-global/api-kit": "^2.3.0",
-    "@safe-global/protocol-kit": "3.1.0-alpha.0",
-    "@safe-global/safe-core-sdk-types": "^4.0.2",
-=======
-    "@monerium/sdk": "^2.9.0",
     "@safe-global/api-kit": "^2.3.1",
     "@safe-global/protocol-kit": "^3.1.0",
     "@safe-global/safe-core-sdk-types": "^4.1.0",
->>>>>>> 9caadb3c
     "@stripe/crypto": "^0.0.4",
     "@stripe/stripe-js": "^1.54.2",
     "ethers": "^6.7.1"
