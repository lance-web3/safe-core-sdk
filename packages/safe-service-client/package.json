--- conflicted
+++ resolved
@@ -13,13 +13,8 @@
   "scripts": {
     "unbuild": "rimraf dist",
     "build": "yarn rimraf dist && tsc",
-<<<<<<< HEAD
     "test": "export TESTS_PATH=tests && nyc hardhat test",
     "test:ci": "export TESTS_PATH=e2e && nyc hardhat test",
-=======
-    "test": "mocha --require ts-node/register tests/**/*.test.ts",
-    "test:ci": "nyc hardhat test",
->>>>>>> 3646e7ed
     "format": "prettier --write \"{src,tests,e2e}/**/*.ts\"",
     "lint": "tslint -p tsconfig.json"
   },
@@ -40,10 +35,6 @@
   "devDependencies": {
     "@nomiclabs/hardhat-ethers": "^2.0.2",
     "@nomiclabs/hardhat-waffle": "^2.0.1",
-<<<<<<< HEAD
-    "@nomiclabs/hardhat-web3": "^2.0.0",
-=======
->>>>>>> 3646e7ed
     "@types/chai": "^4.2.22",
     "@types/chai-as-promised": "^7.1.4",
     "@types/mocha": "^9.0.0",
