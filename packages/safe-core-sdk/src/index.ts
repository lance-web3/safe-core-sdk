--- conflicted
+++ resolved
@@ -1,19 +1,12 @@
 import { ContractNetworksConfig } from './configuration/contracts'
-<<<<<<< HEAD
 import EthAdapter from './ethereumLibs/EthAdapter'
 import EthersAdapter, { EthersAdapterConfig } from './ethereumLibs/EthersAdapter'
 import Web3Adapter, { Web3AdapterConfig } from './ethereumLibs/Web3Adapter'
 import Safe, { ConnectSafeConfig, SafeConfig } from './Safe'
-import { SafeSignature } from './utils/signatures/SafeSignature'
-import SafeTransaction, { SafeTransactionDataPartial } from './utils/transactions/SafeTransaction'
-=======
-import EthersSafe from './EthersSafe'
-import Safe, { ConnectEthersSafeConfig, EthersSafeConfig, ExecuteTransactionOptions } from './Safe'
->>>>>>> b6f6b200
+import { TransactionOptions, TransactionResult } from './utils/transactions/types'
 
 export default Safe
 export {
-<<<<<<< HEAD
   EthAdapter,
   Web3AdapterConfig,
   Web3Adapter,
@@ -21,15 +14,7 @@
   EthersAdapter,
   SafeConfig,
   ConnectSafeConfig,
-  SafeSignature,
-  SafeTransactionDataPartial,
-  SafeTransaction,
-  ContractNetworksConfig
-=======
-  Safe,
-  EthersSafeConfig,
-  ConnectEthersSafeConfig,
   ContractNetworksConfig,
-  ExecuteTransactionOptions
->>>>>>> b6f6b200
-}+  TransactionOptions,
+  TransactionResult
+}
