--- conflicted
+++ resolved
@@ -3,35 +3,4 @@
 export type SafeTransactionOptionalProps = Pick<
   SafeTransactionDataPartial,
   'safeTxGas' | 'baseGas' | 'gasPrice' | 'gasToken' | 'refundReceiver' | 'nonce'
-<<<<<<< HEAD
->
-
-export interface TransactionOptions {
-  from?: string
-  gas?: number | string
-  gasLimit?: number | string
-  gasPrice?: number | string
-}
-
-export interface BaseTransactionResult {
-  hash: string
-}
-
-export interface Web3TransactionResult extends BaseTransactionResult {
-  promiEvent: PromiEvent<TransactionReceipt>
-  options?: TransactionOptions
-}
-
-export interface EthersTransactionResult extends BaseTransactionResult {
-  transactionResponse: ContractTransaction
-  options?: TransactionOptions
-}
-
-export interface TransactionResult extends BaseTransactionResult {
-  promiEvent?: PromiEvent<TransactionReceipt>
-  transactionResponse?: ContractTransaction
-  options?: TransactionOptions
-}
-=======
->
->>>>>>> 0a03d0a9
+>