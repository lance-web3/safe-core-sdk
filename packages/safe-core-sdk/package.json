{
  "name": "@gnosis.pm/safe-core-sdk",
  "version": "3.0.0",
  "description": "Safe Core SDK",
  "main": "dist/src/index.js",
  "typings": "dist/src/index.d.ts",
  "keywords": [
    "Ethereum",
    "Gnosis",
    "Safe",
    "SDK"
  ],
  "scripts": {
    "unbuild": "rimraf dist artifacts deployments cache .nyc_output",
    "build": "hardhat compile && tsc",
    "test:ganache:web3:v1.2.0": "export TEST_NETWORK=ganache && export ETH_LIB=web3 && export SAFE_VERSION=1.2.0 && hardhat --network localhost deploy && nyc hardhat --network localhost test",
    "test:ganache:web3:v1.3.0": "export TEST_NETWORK=ganache && export ETH_LIB=web3 && export SAFE_VERSION=1.3.0 && hardhat --network localhost deploy && nyc hardhat --network localhost test",
    "test:ganache:ethers:v1.2.0": "export TEST_NETWORK=ganache && export ETH_LIB=ethers && export SAFE_VERSION=1.2.0 && hardhat --network localhost deploy && nyc hardhat --network localhost test",
    "test:ganache:ethers:v1.3.0": "export TEST_NETWORK=ganache && export ETH_LIB=ethers && export SAFE_VERSION=1.3.0 && hardhat --network localhost deploy && nyc hardhat --network localhost test",
    "test:hardhat:web3:v1.2.0": "export TEST_NETWORK=hardhat && export ETH_LIB=web3 && export SAFE_VERSION=1.2.0 && hardhat deploy && nyc hardhat test",
    "test:hardhat:web3:v1.3.0": "export TEST_NETWORK=hardhat && export ETH_LIB=web3 && export SAFE_VERSION=1.3.0 && hardhat deploy && nyc hardhat test",
    "test:hardhat:ethers:v1.2.0": "export TEST_NETWORK=hardhat && export ETH_LIB=ethers && export SAFE_VERSION=1.2.0 && hardhat deploy && nyc hardhat test",
    "test:hardhat:ethers:v1.3.0": "export TEST_NETWORK=hardhat && export ETH_LIB=ethers && export SAFE_VERSION=1.3.0 && hardhat deploy && nyc hardhat test",
    "coverage": "nyc report --reporter=text-lcov | coveralls",
    "format": "prettier --write \"{src,tests,hardhat,scripts}/**/*.ts\"",
    "lint": "tslint -p tsconfig.json"
  },
  "repository": {
    "type": "git",
    "url": "git+https://github.com/safe-global/safe-core-sdk.git"
  },
  "author": "Safe (https://safe.global)",
  "license": "MIT",
  "bugs": {
    "url": "https://github.com/safe-global/safe-core-sdk/issues"
  },
  "files": [
    "dist"
  ],
  "homepage": "https://github.com/safe-global/safe-core-sdk#readme",
  "devDependencies": {
    "@gnosis.pm/safe-contracts-v1.2.0": "npm:@gnosis.pm/safe-contracts@1.2.0",
    "@gnosis.pm/safe-contracts-v1.3.0": "npm:@gnosis.pm/safe-contracts@1.3.0",
    "@gnosis.pm/safe-ethers-lib": "^1.5.0",
    "@gnosis.pm/safe-web3-lib": "^1.5.0",
    "@nomiclabs/hardhat-ethers": "^2.1.1",
    "@nomiclabs/hardhat-waffle": "^2.0.3",
    "@nomiclabs/hardhat-web3": "^2.0.0",
    "@types/chai": "^4.3.3",
    "@types/chai-as-promised": "^7.1.5",
    "@types/mocha": "^9.1.1",
    "@types/node": "^18.7.14",
    "@types/semver": "^7.3.12",
    "@types/yargs": "^16.0.1",
    "@typescript-eslint/eslint-plugin": "^5.36.0",
    "@typescript-eslint/parser": "^5.36.0",
    "chai": "^4.3.6",
    "chai-as-promised": "^7.1.1",
    "coveralls": "^3.1.1",
    "dotenv": "^16.0.1",
    "eslint": "^8.23.0",
    "eslint-config-prettier": "^8.5.0",
    "eslint-plugin-prettier": "^4.2.1",
    "ethereum-waffle": "^3.4.4",
    "ethers": "^5.7.0",
    "hardhat": "^2.10.2",
    "hardhat-deploy": "^0.11.12",
    "husky": "^8.0.1",
    "lint-staged": "^13.0.3",
    "mocha": "^10.0.0",
    "nyc": "^15.1.0",
    "prettier": "^2.7.1",
    "ts-generator": "^0.1.1",
    "ts-node": "^10.9.1",
    "typescript": "^4.8.2",
    "web3": "^1.7.5",
    "yargs": "^17.4.0"
  },
  "lint-staged": {
    "src/**/!(*test).ts": [
      "yarn lint",
      "prettier --write"
    ]
  },
  "husky": {
    "hooks": {
      "pre-commit": "lint-staged"
    }
  },
  "dependencies": {
<<<<<<< HEAD
    "@ethersproject/bignumber": "^5.7.0",
    "@ethersproject/solidity": "^5.6.0",
    "@gnosis.pm/safe-core-sdk-types": "^1.4.0",
    "@gnosis.pm/safe-deployments": "1.15.0",
    "ethereumjs-util": "^7.1.4",
    "semver": "^7.3.5",
    "web3-utils": "^1.7.1"
=======
    "@ethersproject/solidity": "^5.7.0",
    "@gnosis.pm/safe-core-sdk-types": "^1.5.0",
    "@gnosis.pm/safe-deployments": "1.16.0",
    "ethereumjs-util": "^7.1.5",
    "semver": "^7.3.7",
    "web3-utils": "^1.7.5"
>>>>>>> d4f841ab
  }
}<|MERGE_RESOLUTION|>--- conflicted
+++ resolved
@@ -88,21 +88,12 @@
     }
   },
   "dependencies": {
-<<<<<<< HEAD
     "@ethersproject/bignumber": "^5.7.0",
-    "@ethersproject/solidity": "^5.6.0",
-    "@gnosis.pm/safe-core-sdk-types": "^1.4.0",
-    "@gnosis.pm/safe-deployments": "1.15.0",
-    "ethereumjs-util": "^7.1.4",
-    "semver": "^7.3.5",
-    "web3-utils": "^1.7.1"
-=======
     "@ethersproject/solidity": "^5.7.0",
     "@gnosis.pm/safe-core-sdk-types": "^1.5.0",
     "@gnosis.pm/safe-deployments": "1.16.0",
     "ethereumjs-util": "^7.1.5",
     "semver": "^7.3.7",
     "web3-utils": "^1.7.5"
->>>>>>> d4f841ab
   }
 }