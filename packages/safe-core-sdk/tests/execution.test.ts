--- conflicted
+++ resolved
@@ -2,14 +2,8 @@
 import chai from 'chai'
 import chaiAsPromised from 'chai-as-promised'
 import { BigNumber } from 'ethers'
-<<<<<<< HEAD
 import { deployments, waffle } from 'hardhat'
-import Safe, { ContractNetworksConfig, SafeTransactionDataPartial } from '../src'
-=======
-import { deployments, ethers, waffle } from 'hardhat'
-import EthersSafe, { ContractNetworksConfig, ExecuteTransactionOptions } from '../src'
-import { getAccounts } from './utils/setupConfig'
->>>>>>> b6f6b200
+import Safe, { ContractNetworksConfig, TransactionOptions } from '../src'
 import { getERC20Mintable, getMultiSend, getSafeWithOwners } from './utils/setupContracts'
 import { getEthAdapter } from './utils/setupEthAdapter'
 import { getAccounts } from './utils/setupTestNetwork'
@@ -44,15 +38,8 @@
         safeAddress: safe.address,
         contractNetworks
       })
-<<<<<<< HEAD
-      const ethAdapter2 = await getEthAdapter(account2.signer)
-      const safeSdk2 = await safeSdk1.connect({ ethAdapter: ethAdapter2 })
-=======
-      const safeSdk2 = await safeSdk1.connect({
-        providerOrSigner: account2.signer,
-        contractNetworks
-      })
->>>>>>> b6f6b200
+      const ethAdapter2 = await getEthAdapter(account2.signer)
+      const safeSdk2 = await safeSdk1.connect({ ethAdapter: ethAdapter2 })
       const tx = await safeSdk1.createTransaction({
         to: safe.address,
         value: '0',
@@ -91,14 +78,15 @@
       const { accounts, contractNetworks } = await setupTests()
       const [account1, account2] = accounts
       const safe = await getSafeWithOwners([account1.address])
-      const safeSdk1 = await EthersSafe.create({
-        ethers,
-        safeAddress: safe.address,
-        providerOrSigner: account1.signer,
-        contractNetworks
-      })
+      const ethAdapter1 = await getEthAdapter(account1.signer)
+      const safeSdk1 = await Safe.create({
+        ethAdapter: ethAdapter1,
+        safeAddress: safe.address,
+        contractNetworks
+      })
+      const ethAdapter2 = await getEthAdapter(account2.signer)
       const safeSdk2 = await safeSdk1.connect({
-        providerOrSigner: account2.signer,
+        ethAdapter: ethAdapter2,
         contractNetworks
       })
       await account1.signer.sendTransaction({
@@ -113,7 +101,7 @@
       const rejectTx = await safeSdk1.createRejectionTransaction(tx.data.nonce)
       await safeSdk1.signTransaction(rejectTx)
       const txRejectResponse = await safeSdk2.executeTransaction(rejectTx)
-      await txRejectResponse.wait()
+      await waitSafeTxReceipt(txRejectResponse)
       await safeSdk1.signTransaction(tx)
       await chai
         .expect(safeSdk2.executeTransaction(tx))
@@ -122,11 +110,7 @@
 
     it('should execute a transaction with threshold 1', async () => {
       const { accounts, contractNetworks } = await setupTests()
-<<<<<<< HEAD
       const [account1, account2] = accounts
-=======
-      const [account1, account2, account3] = accounts
->>>>>>> b6f6b200
       const safe = await getSafeWithOwners([account1.address])
       const ethAdapter = await getEthAdapter(account1.signer)
       const safeSdk1 = await Safe.create({
@@ -162,21 +146,10 @@
         safeAddress: safe.address,
         contractNetworks
       })
-<<<<<<< HEAD
       const ethAdapter2 = await getEthAdapter(account2.signer)
       const safeSdk2 = await safeSdk1.connect({ ethAdapter: ethAdapter2 })
       const ethAdapter3 = await getEthAdapter(account3.signer)
       const safeSdk3 = await safeSdk1.connect({ ethAdapter: ethAdapter3 })
-=======
-      const safeSdk2 = await safeSdk1.connect({
-        providerOrSigner: account2.signer,
-        contractNetworks
-      })
-      const safeSdk3 = await safeSdk1.connect({
-        providerOrSigner: account3.signer,
-        contractNetworks
-      })
->>>>>>> b6f6b200
       await account1.signer.sendTransaction({
         to: safe.address,
         value: BigNumber.from('1000000000000000000') // 1 ETH
@@ -202,32 +175,16 @@
     it('should execute a transaction when is not submitted by an owner', async () => {
       const { safe, accounts, contractNetworks } = await setupTests()
       const [account1, account2, account3] = accounts
-<<<<<<< HEAD
-      const ethAdapter1 = await getEthAdapter(account1.signer)
-      const safeSdk1 = await Safe.create({
-        ethAdapter: ethAdapter1,
-=======
-      const safeSdk1 = await EthersSafe.create({
-        ethers,
->>>>>>> b6f6b200
-        safeAddress: safe.address,
-        contractNetworks
-      })
-<<<<<<< HEAD
+      const ethAdapter1 = await getEthAdapter(account1.signer)
+      const safeSdk1 = await Safe.create({
+        ethAdapter: ethAdapter1,
+        safeAddress: safe.address,
+        contractNetworks
+      })
       const ethAdapter2 = await getEthAdapter(account2.signer)
       const safeSdk2 = await safeSdk1.connect({ ethAdapter: ethAdapter2 })
       const ethAdapter3 = await getEthAdapter(account3.signer)
       const safeSdk3 = await safeSdk1.connect({ ethAdapter: ethAdapter3 })
-=======
-      const safeSdk2 = await safeSdk1.connect({
-        providerOrSigner: account2.signer,
-        contractNetworks
-      })
-      const safeSdk3 = await safeSdk1.connect({
-        providerOrSigner: account3.signer,
-        contractNetworks
-      })
->>>>>>> b6f6b200
       await account2.signer.sendTransaction({
         to: safe.address,
         value: BigNumber.from('1000000000000000000') // 1 ETH
@@ -254,54 +211,58 @@
       const { accounts, contractNetworks } = await setupTests()
       const [account1, account2] = accounts
       const safe = await getSafeWithOwners([account1.address])
-      const safeSdk1 = await EthersSafe.create({
-        ethers,
-        safeAddress: safe.address,
-        providerOrSigner: account1.signer,
-        contractNetworks
-      })
-      await account1.signer.sendTransaction({
-        to: safe.address,
-        value: BigNumber.from('1000000000000000000') // 1 ETH
-      })
-      const tx = await safeSdk1.createTransaction({
-        to: account2.address,
-        value: '500000000000000000', // 0.5 ETH
-        data: '0x'
-      })
-      const execOptions: ExecuteTransactionOptions = { gasLimit: 123456 }
+      const ethAdapter = await getEthAdapter(account1.signer)
+      const safeSdk1 = await Safe.create({
+        ethAdapter,
+        safeAddress: safe.address,
+        contractNetworks
+      })
+      await account1.signer.sendTransaction({
+        to: safe.address,
+        value: BigNumber.from('1000000000000000000') // 1 ETH
+      })
+      const tx = await safeSdk1.createTransaction({
+        to: account2.address,
+        value: '500000000000000000', // 0.5 ETH
+        data: '0x'
+      })
+      const execOptions: TransactionOptions = { gasLimit: 123456 }
       const txResponse = await safeSdk1.executeTransaction(tx, execOptions)
-      await txResponse.wait()
-      chai.expect(execOptions.gasLimit).to.be.eq(txResponse.gasLimit.toNumber())
+      await waitSafeTxReceipt(txResponse)
+      const txConfirmed = await ethAdapter.getTransaction(txResponse.hash)
+      const gasLimit = txConfirmed.gas || Number(txConfirmed.gasLimit)
+      chai.expect(execOptions.gasLimit).to.be.eq(gasLimit)
     })
 
     it('should execute a transaction with options: { gasLimit, gasPrice }', async () => {
       const { accounts, contractNetworks } = await setupTests()
       const [account1, account2] = accounts
       const safe = await getSafeWithOwners([account1.address])
-      const safeSdk1 = await EthersSafe.create({
-        ethers,
-        safeAddress: safe.address,
-        providerOrSigner: account1.signer,
-        contractNetworks
-      })
-      await account1.signer.sendTransaction({
-        to: safe.address,
-        value: BigNumber.from('1000000000000000000') // 1 ETH
-      })
-      const tx = await safeSdk1.createTransaction({
-        to: account2.address,
-        value: '500000000000000000', // 0.5 ETH
-        data: '0x'
-      })
-      const execOptions: ExecuteTransactionOptions = {
+      const ethAdapter = await getEthAdapter(account1.signer)
+      const safeSdk1 = await Safe.create({
+        ethAdapter,
+        safeAddress: safe.address,
+        contractNetworks
+      })
+      await account1.signer.sendTransaction({
+        to: safe.address,
+        value: BigNumber.from('1000000000000000000') // 1 ETH
+      })
+      const tx = await safeSdk1.createTransaction({
+        to: account2.address,
+        value: '500000000000000000', // 0.5 ETH
+        data: '0x'
+      })
+      const execOptions: TransactionOptions = {
         gasLimit: 123456,
         gasPrice: 123
       }
       const txResponse = await safeSdk1.executeTransaction(tx, execOptions)
-      await txResponse.wait()
-      chai.expect(execOptions.gasLimit).to.be.eq(txResponse.gasLimit.toNumber())
-      chai.expect(execOptions.gasPrice).to.be.eq(txResponse.gasPrice.toNumber())
+      await waitSafeTxReceipt(txResponse)
+      const txConfirmed = await ethAdapter.getTransaction(txResponse.hash)
+      const gasLimit = txConfirmed.gas || Number(txConfirmed.gasLimit)
+      chai.expect(execOptions.gasPrice).to.be.eq(Number(txConfirmed.gasPrice))
+      chai.expect(execOptions.gasLimit).to.be.eq(gasLimit)
     })
   })
 
@@ -316,21 +277,10 @@
         safeAddress: safe.address,
         contractNetworks
       })
-<<<<<<< HEAD
       const ethAdapter2 = await getEthAdapter(account2.signer)
       const safeSdk2 = await safeSdk1.connect({ ethAdapter: ethAdapter2 })
       const ethAdapter3 = await getEthAdapter(account3.signer)
       const safeSdk3 = await safeSdk1.connect({ ethAdapter: ethAdapter3 })
-=======
-      const safeSdk2 = await safeSdk1.connect({
-        providerOrSigner: account2.signer,
-        contractNetworks
-      })
-      const safeSdk3 = await safeSdk1.connect({
-        providerOrSigner: account3.signer,
-        contractNetworks
-      })
->>>>>>> b6f6b200
       await account1.signer.sendTransaction({
         to: safe.address,
         value: BigNumber.from('2000000000000000000') // 2 ETH
@@ -376,21 +326,10 @@
         safeAddress: safe.address,
         contractNetworks
       })
-<<<<<<< HEAD
       const ethAdapter2 = await getEthAdapter(account2.signer)
       const safeSdk2 = await safeSdk1.connect({ ethAdapter: ethAdapter2 })
       const ethAdapter3 = await getEthAdapter(account3.signer)
       const safeSdk3 = await safeSdk1.connect({ ethAdapter: ethAdapter3 })
-=======
-      const safeSdk2 = await safeSdk1.connect({
-        providerOrSigner: account2.signer,
-        contractNetworks
-      })
-      const safeSdk3 = await safeSdk1.connect({
-        providerOrSigner: account3.signer,
-        contractNetworks
-      })
->>>>>>> b6f6b200
 
       await erc20Mintable.mint(safe.address, '1200000000000000000') // 1.2 ERC20
       const safeInitialERC20Balance = await erc20Mintable.balanceOf(safe.address)
