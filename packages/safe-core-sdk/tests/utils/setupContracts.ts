--- conflicted
+++ resolved
@@ -2,7 +2,7 @@
 import {
   Gnosis_safe as GnosisSafe_V1_0_0,
   Proxy_factory as ProxyFactory_V1_0_0
-} from '@gnosis.pm/safe-ethers-lib/typechain/src/ethers-v5/v1.0.0'
+} from '@safe-global/safe-ethers-lib/typechain/src/ethers-v5/v1.0.0'
 import {
   Gnosis_safe as GnosisSafe_V1_1_1,
   Multi_send as MultiSend_V1_1_1,
@@ -89,8 +89,8 @@
 
 export const getSafeWithOwners = async (
   owners: string[],
-<<<<<<< HEAD
-  threshold?: number
+  threshold?: number,
+  fallbackHandler?: string
 ): Promise<GnosisSafe_V1_3_0 | GnosisSafe_V1_2_0 | GnosisSafe_V1_1_1 | GnosisSafe_V1_0_0> => {
   const template = await getSafeTemplate()
   if (semverSatisfies(safeVersionDeployed, '<=1.0.0')) {
@@ -109,30 +109,13 @@
       threshold || owners.length,
       AddressZero,
       '0x',
-      AddressZero,
+      fallbackHandler || (await getCompatibilityFallbackHandler()).contract.address,
       AddressZero,
       0,
       AddressZero
     )
   }
   return template as GnosisSafe_V1_3_0 | GnosisSafe_V1_2_0 | GnosisSafe_V1_1_1 | GnosisSafe_V1_0_0
-=======
-  threshold?: number,
-  fallbackHandler?: string
-): Promise<GnosisSafe_V1_3_0 | GnosisSafe_V1_2_0 | GnosisSafe_V1_1_1> => {
-  const template = await getSafeTemplate()
-  await template.setup(
-    owners,
-    threshold || owners.length,
-    AddressZero,
-    '0x',
-    fallbackHandler || (await getCompatibilityFallbackHandler()).contract.address,
-    AddressZero,
-    0,
-    AddressZero
-  )
-  return template as GnosisSafe_V1_3_0 | GnosisSafe_V1_2_0 | GnosisSafe_V1_1_1
->>>>>>> c8635488
 }
 
 export const getCompatibilityFallbackHandler = async (): Promise<{
