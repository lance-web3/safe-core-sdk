--- conflicted
+++ resolved
@@ -42,10 +42,6 @@
     "@safe-global/protocol-kit": "^4.0.2",
     "@safe-global/safe-core-sdk-types": "^5.0.2",
     "@safe-global/safe-modules-deployments": "^2.1.1",
-<<<<<<< HEAD
-    "ethers": "^6.13.1",
-=======
->>>>>>> da2b0967
     "viem": "^2.16.1"
   }
 }