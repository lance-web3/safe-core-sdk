--- conflicted
+++ resolved
@@ -1,8 +1,4 @@
-<<<<<<< HEAD
-import { Hex, encodePacked, toHex } from 'viem'
-=======
 import { Address, Hex, encodePacked, toHex } from 'viem'
->>>>>>> da2b0967
 import {
   EstimateGasData,
   SafeOperation,
