--- conflicted
+++ resolved
@@ -1,7 +1,4 @@
 import Safe, { SafeProviderConfig } from '@safe-global/protocol-kit'
-<<<<<<< HEAD
-import { MetaTransactionData, SafeVersion } from '@safe-global/safe-core-sdk-types'
-=======
 import {
   EstimateGasData,
   MetaTransactionData,
@@ -9,7 +6,6 @@
   SafeVersion,
   UserOperation
 } from '@safe-global/safe-core-sdk-types'
->>>>>>> af6e8fd0
 import { ethers } from 'ethers'
 import EthSafeOperation from './SafeOperation'
 
