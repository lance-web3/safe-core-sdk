--- conflicted
+++ resolved
@@ -1,8 +1,4 @@
-<<<<<<< HEAD
-import { encodePacked } from 'viem'
-=======
 import { Hex, encodePacked } from 'viem'
->>>>>>> da2b0967
 import { EthSafeSignature } from '@safe-global/protocol-kit'
 import EthSafeOperation from './SafeOperation'
 import * as fixtures from './testing-utils/fixtures'
