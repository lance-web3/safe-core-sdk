import { ethers } from 'ethers'
import semverSatisfies from 'semver/functions/satisfies'
import Safe, {
  EthSafeSignature,
  SigningMethod,
  encodeMultiSendData,
  getMultiSendContract,
  PasskeySigner,
  SafeProvider
} from '@safe-global/protocol-kit'
import { RelayKitBasePack } from '@safe-global/relay-kit/RelayKitBasePack'
import {
  MetaTransactionData,
  OperationType,
  SafeSignature,
  UserOperation,
  SafeOperationResponse,
  SafeOperationConfirmation,
  isSafeOperationResponse
} from '@safe-global/safe-core-sdk-types'
import {
  getAddModulesLibDeployment,
  getSafe4337ModuleDeployment
} from '@safe-global/safe-modules-deployments'
import EthSafeOperation from './SafeOperation'
import {
  EstimateFeeProps,
  Safe4337CreateTransactionProps,
  Safe4337ExecutableProps,
  Safe4337InitOptions,
  Safe4337Options,
  UserOperationReceipt,
  UserOperationWithPayload,
  PaymasterOptions
} from './types'
import {
  DEFAULT_SAFE_VERSION,
  DEFAULT_SAFE_MODULES_VERSION,
  INTERFACES,
  RPC_4337_CALLS
} from './constants'
import {
  addDummySignature,
  calculateSafeUserOperationHash,
  encodeMultiSendCallData,
  getEip4337BundlerProvider,
  signSafeOp,
  userOperationToHexValues
} from './utils'
import { entryPointToSafeModules, EQ_OR_GT_0_3_0 } from './utils/entrypoint'
import { PimlicoFeeEstimator } from './estimators/PimlicoFeeEstimator'

const MAX_ERC20_AMOUNT_TO_APPROVE =
  0xffffffffffffffffffffffffffffffffffffffffffffffffffffffffffffffffn

<<<<<<< HEAD
/*
  Some of the contracts used in the PoC app are still experimental, and not included in
  the production deployment packages, thus we need to hardcode their addresses here.
  Deployment commit: https://github.com/safe-global/safe-modules/commit/3853f34f31837e0a0aee47a4452564278f8c62ba
*/
// FIXME: use the production deployment packages instead of a hardcoded address
const SAFE_WEBAUTHN_SHARED_SIGNER_ADDRESS = '0x608Cf2e3412c6BDA14E6D8A0a7D27c4240FeD6F1'

// FIXME: use the production deployment packages instead of a hardcoded address
// Sepolia only
const P256_VERIFIER_ADDRESS = '0xcA89CBa4813D5B40AeC6E57A30d0Eeb500d6531b' // FCLP256Verifier
=======
const EQ_OR_GT_1_4_1 = '>=1.4.1'
>>>>>>> 79098252

/**
 * Safe4337Pack class that extends RelayKitBasePack.
 * This class provides an implementation of the ERC-4337 that enables Safe accounts to wrk with UserOperations.
 * It allows to create, sign and execute transactions using the Safe 4337 Module.
 *
 * @class
 * @link https://github.com/safe-global/safe-modules/blob/main/modules/4337/contracts/Safe4337Module.sol
 * @link https://eips.ethereum.org/EIPS/eip-4337
 */
export class Safe4337Pack extends RelayKitBasePack<{
  EstimateFeeProps: EstimateFeeProps
  EstimateFeeResult: EthSafeOperation
  CreateTransactionProps: Safe4337CreateTransactionProps
  CreateTransactionResult: EthSafeOperation
  ExecuteTransactionProps: Safe4337ExecutableProps
  ExecuteTransactionResult: string
}> {
  #BUNDLER_URL: string

  #ENTRYPOINT_ADDRESS: string
  #SAFE_4337_MODULE_ADDRESS: string = '0x'

  #bundlerClient: ethers.JsonRpcProvider

  #paymasterOptions?: PaymasterOptions

  /**
   * Creates an instance of the Safe4337Pack.
   *
   * @param {Safe4337Options} options - The initialization parameters.
   */
  constructor({
    protocolKit,
    bundlerClient,
    bundlerUrl,
    paymasterOptions,
    entryPointAddress,
    safe4337ModuleAddress
  }: Safe4337Options) {
    super(protocolKit)

    this.#BUNDLER_URL = bundlerUrl
    this.#bundlerClient = bundlerClient
    this.#paymasterOptions = paymasterOptions
    this.#ENTRYPOINT_ADDRESS = entryPointAddress
    this.#SAFE_4337_MODULE_ADDRESS = safe4337ModuleAddress
  }

  /**
   * Initializes a Safe4337Pack class.
   * This method creates the protocolKit instance based on the input parameters.
   * When the Safe address is provided, it will use the existing Safe.
   * When the Safe address is not provided, it will use the predictedSafe feature with the provided owners and threshold.
   * It will use the correct contract addresses for the fallbackHandler and the module and will add the data to enable the 4337 module.
   *
   * @param {Safe4337InitOptions} initOptions - The initialization parameters.
   * @return {Promise<Safe4337Pack>} The Promise object that will be resolved into an instance of Safe4337Pack.
   */
  static async init(initOptions: Safe4337InitOptions): Promise<Safe4337Pack> {
    const { provider, signer, options, bundlerUrl, customContracts, paymasterOptions } = initOptions
    let protocolKit: Safe
    const bundlerClient = getEip4337BundlerProvider(bundlerUrl)
    const chainId = await bundlerClient.send(RPC_4337_CALLS.CHAIN_ID, [])

    let addModulesLibAddress = customContracts?.addModulesLibAddress
    const network = parseInt(chainId, 16).toString()

    const safeModulesVersion = initOptions.safeModulesVersion || DEFAULT_SAFE_MODULES_VERSION

    if (semverSatisfies(safeModulesVersion, EQ_OR_GT_0_3_0)) {
      throw new Error(
        `Incompatibility detected: Safe modules version ${safeModulesVersion} is not supported. The SDK can use 0.2.0 only.`
      )
    }

    if (!addModulesLibAddress) {
      const addModulesDeployment = getAddModulesLibDeployment({
        released: true,
        version: safeModulesVersion,
        network
      })
      addModulesLibAddress = addModulesDeployment?.networkAddresses[network]
    }

    let safe4337ModuleAddress = customContracts?.safe4337ModuleAddress
    if (!safe4337ModuleAddress) {
      const safe4337ModuleDeployment = getSafe4337ModuleDeployment({
        released: true,
        version: safeModulesVersion,
        network
      })
      safe4337ModuleAddress = safe4337ModuleDeployment?.networkAddresses[network]
    }

    if (!addModulesLibAddress || !safe4337ModuleAddress) {
      throw new Error(
        `Safe4337Module and/or AddModulesLib not available for chain ${network} and modules version ${safeModulesVersion}`
      )
    }

    // Existing Safe
    if ('safeAddress' in options) {
      protocolKit = await Safe.init({
        provider,
        signer,
        safeAddress: options.safeAddress
      })

      const safeVersion = await protocolKit.getContractVersion()
      const isSafeVersion4337Compatible = semverSatisfies(safeVersion, EQ_OR_GT_1_4_1)

      if (!isSafeVersion4337Compatible) {
        throw new Error(
          `Incompatibility detected: The current Safe Account version (${safeVersion}) is not supported. EIP-4337 requires the Safe to use at least v1.4.1.`
        )
      }

      const safeModules = (await protocolKit.getModules()) as string[]
      const is4337ModulePresent = safeModules.some((module) => module === safe4337ModuleAddress)

      if (!is4337ModulePresent) {
        throw new Error(
          `Incompatibility detected: The EIP-4337 module is not enabled in the provided Safe Account. Enable this module (address: ${safe4337ModuleAddress}) to add compatibility.`
        )
      }

      const safeFallbackhandler = await protocolKit.getFallbackHandler()
      const is4337FallbackhandlerPresent = safeFallbackhandler === safe4337ModuleAddress

      if (!is4337FallbackhandlerPresent) {
        throw new Error(
          `Incompatibility detected: The EIP-4337 fallbackhandler is not attached to the Safe Account. Attach this fallbackhandler (address: ${safe4337ModuleAddress}) to ensure compatibility.`
        )
      }
    } else {
      // New Safe will be created based on the provided configuration when bundling a new UserOperation
      if (!options.owners || !options.threshold) {
        throw new Error('Owners and threshold are required to deploy a new Safe')
      }

      const safeVersion = options.safeVersion || DEFAULT_SAFE_VERSION

      // we need to create a batch to setup the 4337 Safe Account

      // first setup transaction: Enable 4337 module
      const enable4337ModuleTransaction = {
        to: addModulesLibAddress,
        value: '0',
        data: INTERFACES.encodeFunctionData('enableModules', [[safe4337ModuleAddress]]),
        operation: OperationType.DelegateCall // DelegateCall required for enabling the 4337 module
      }

      const setupTransactions = [enable4337ModuleTransaction]

      const { isSponsored, paymasterTokenAddress } = paymasterOptions || {}

      const isApproveTransactionRequired =
        !!paymasterOptions && !isSponsored && !!paymasterTokenAddress

      if (isApproveTransactionRequired) {
        const { paymasterAddress, amountToApprove = MAX_ERC20_AMOUNT_TO_APPROVE } = paymasterOptions

        // second transaction: approve ERC-20 paymaster token
        const approveToPaymasterTransaction = {
          to: paymasterTokenAddress,
          data: INTERFACES.encodeFunctionData('approve', [paymasterAddress, amountToApprove]),
          value: '0',
          operation: OperationType.Call // Call for approve
        }

        setupTransactions.push(approveToPaymasterTransaction)
      }

      const safeProvider = await SafeProvider.init(provider, signer, safeVersion)

      // third transaction: passkey support via shared signer SafeWebAuthnSharedSigner
      // see: https://github.com/safe-global/safe-modules/blob/main/modules/passkey/contracts/4337/experimental/README.md
      const isPasskeySigner = await safeProvider.isPasskeySigner()

      if (isPasskeySigner) {
        const passkeySigner = (await safeProvider.getExternalSigner()) as PasskeySigner

        if (!options.owners.includes(SAFE_WEBAUTHN_SHARED_SIGNER_ADDRESS)) {
          options.owners.push(SAFE_WEBAUTHN_SHARED_SIGNER_ADDRESS)
        }

        const passkeyOwnerConfiguration = {
          ...passkeySigner.coordinates,
          verifiers: P256_VERIFIER_ADDRESS
        }

        const sharedSignerTransaction = {
          to: SAFE_WEBAUTHN_SHARED_SIGNER_ADDRESS,
          value: '0',
          data: INTERFACES.encodeFunctionData('configure', [passkeyOwnerConfiguration]),
          operation: OperationType.DelegateCall // DelegateCall required into the SafeWebAuthnSharedSigner instance in order for it to set its configuration.
        }

        setupTransactions.push(sharedSignerTransaction)
      }

      let deploymentTo
      let deploymentData

      const isBatch = setupTransactions.length > 1

      if (isBatch) {
        const multiSendContract = await getMultiSendContract({
          safeProvider,
          safeVersion
        })

        const batchData = INTERFACES.encodeFunctionData('multiSend', [
          encodeMultiSendData(setupTransactions)
        ])

        deploymentTo = await multiSendContract.getAddress()
        deploymentData = batchData
      } else {
        deploymentTo = enable4337ModuleTransaction.to
        deploymentData = enable4337ModuleTransaction.data
      }

      protocolKit = await Safe.init({
        provider,
        signer,
        predictedSafe: {
          safeDeploymentConfig: {
            safeVersion,
            saltNonce: options.saltNonce || undefined
          },
          safeAccountConfig: {
            owners: options.owners,
            threshold: options.threshold,
            to: deploymentTo,
            data: deploymentData,
            fallbackHandler: safe4337ModuleAddress,
            paymentToken: ethers.ZeroAddress,
            payment: 0,
            paymentReceiver: ethers.ZeroAddress
          }
        }
      })
    }

    let selectedEntryPoint

    if (customContracts?.entryPointAddress) {
      const requiredSafeModulesVersion = entryPointToSafeModules(customContracts?.entryPointAddress)
      if (!semverSatisfies(safeModulesVersion, requiredSafeModulesVersion))
        throw new Error(
          `The selected entrypoint ${customContracts?.entryPointAddress} is not compatible with version ${safeModulesVersion} of Safe modules`
        )

      selectedEntryPoint = customContracts?.entryPointAddress
    } else {
      const supportedEntryPoints = await bundlerClient.send(
        RPC_4337_CALLS.SUPPORTED_ENTRY_POINTS,
        []
      )

      if (!supportedEntryPoints.length) {
        throw new Error('No entrypoint provided or available through the bundler')
      }

      selectedEntryPoint = supportedEntryPoints.find((entryPoint: string) => {
        const requiredSafeModulesVersion = entryPointToSafeModules(entryPoint)
        return semverSatisfies(safeModulesVersion, requiredSafeModulesVersion)
      })

      if (!selectedEntryPoint) {
        throw new Error(
          `Incompatibility detected: None of the entrypoints provided by the bundler is compatible with the Safe modules version ${safeModulesVersion}`
        )
      }
    }

    return new Safe4337Pack({
      protocolKit,
      bundlerClient,
      paymasterOptions,
      bundlerUrl,
      entryPointAddress: selectedEntryPoint!,
      safe4337ModuleAddress
    })
  }

  /**
   * Estimates gas for the SafeOperation.
   *
   * @param {EstimateFeeProps} props - The parameters for the gas estimation.
   * @param {EthSafeOperation} props.safeOperation - The SafeOperation to estimate the gas.
   * @param {IFeeEstimator} props.feeEstimator - The function to estimate the gas.
   * @return {Promise<EthSafeOperation>} The Promise object that will be resolved into the gas estimation.
   */

  async getEstimateFee({
    safeOperation,
    feeEstimator = new PimlicoFeeEstimator()
  }: EstimateFeeProps): Promise<EthSafeOperation> {
    const setupEstimationData = await feeEstimator?.setupEstimation?.({
      bundlerUrl: this.#BUNDLER_URL,
      entryPoint: this.#ENTRYPOINT_ADDRESS,
      userOperation: safeOperation.toUserOperation()
    })

    if (setupEstimationData) {
      safeOperation.addEstimations(setupEstimationData)
    }

    const estimateUserOperationGas = await this.#bundlerClient.send(
      RPC_4337_CALLS.ESTIMATE_USER_OPERATION_GAS,
      [
        userOperationToHexValues(
          addDummySignature(safeOperation.toUserOperation(), await this.protocolKit.getOwners())
        ),
        this.#ENTRYPOINT_ADDRESS
      ]
    )

    if (estimateUserOperationGas) {
      safeOperation.addEstimations({
        preVerificationGas: BigInt(estimateUserOperationGas.preVerificationGas),
        verificationGasLimit: BigInt(estimateUserOperationGas.verificationGasLimit),
        callGasLimit: BigInt(estimateUserOperationGas.callGasLimit)
      })
    }

    const adjustEstimationData = await feeEstimator?.adjustEstimation?.({
      bundlerUrl: this.#BUNDLER_URL,
      entryPoint: this.#ENTRYPOINT_ADDRESS,
      userOperation: safeOperation.toUserOperation()
    })

    if (adjustEstimationData) {
      safeOperation.addEstimations(adjustEstimationData)
    }

    if (this.#paymasterOptions?.isSponsored) {
      if (!this.#paymasterOptions.paymasterUrl) {
        throw new Error('No paymaster url provided for a sponsored transaction')
      }

      const paymasterEstimation = await feeEstimator?.getPaymasterEstimation?.({
        userOperation: safeOperation.toUserOperation(),
        paymasterUrl: this.#paymasterOptions.paymasterUrl,
        entryPoint: this.#ENTRYPOINT_ADDRESS,
        sponsorshipPolicyId: this.#paymasterOptions.sponsorshipPolicyId
      })

      safeOperation.data.paymasterAndData =
        paymasterEstimation?.paymasterAndData || safeOperation.data.paymasterAndData

      if (paymasterEstimation) {
        safeOperation.addEstimations(paymasterEstimation)
      }
    }

    return safeOperation
  }

  /**
   * Creates a relayed transaction based on the provided parameters.
   *
   * @param {MetaTransactionData[]} transactions - The transactions to batch in a SafeOperation.
   * @param options - Optional configuration options for the transaction creation.
   * @return {Promise<EthSafeOperation>} The Promise object will resolve a SafeOperation.
   */
  async createTransaction({
    transactions,
    options = {}
  }: Safe4337CreateTransactionProps): Promise<EthSafeOperation> {
    const safeAddress = await this.protocolKit.getAddress()
    const nonce = await this.#getSafeNonceFromEntrypoint(safeAddress)

    const { amountToApprove, validUntil, validAfter, feeEstimator } = options

    if (amountToApprove) {
      if (!this.#paymasterOptions || !this.#paymasterOptions.paymasterTokenAddress) {
        throw new Error('Paymaster must be initialized')
      }

      const paymasterAddress = this.#paymasterOptions.paymasterAddress
      const paymasterTokenAddress = this.#paymasterOptions.paymasterTokenAddress

      const approveToPaymasterTransaction = {
        to: paymasterTokenAddress,
        data: INTERFACES.encodeFunctionData('approve', [paymasterAddress, amountToApprove]),
        value: '0',
        operation: OperationType.Call // Call for approve
      }

      transactions.push(approveToPaymasterTransaction)
    }

    const isBatch = transactions.length > 1
    const multiSendAddress = await this.protocolKit.getMultiSendAddress()

    const callData = isBatch
      ? this.#encodeExecuteUserOpCallData({
          to: multiSendAddress,
          value: '0',
          data: encodeMultiSendCallData(transactions),
          operation: OperationType.DelegateCall
        })
      : this.#encodeExecuteUserOpCallData(transactions[0])

    const paymasterAndData = this.#paymasterOptions?.paymasterAddress || '0x'

    const userOperation: UserOperation = {
      sender: safeAddress,
      nonce: nonce,
      initCode: '0x',
      callData,
      callGasLimit: 1n,
      verificationGasLimit: 1n,
      preVerificationGas: 1n,
      maxFeePerGas: 1n,
      maxPriorityFeePerGas: 1n,
      paymasterAndData,
      signature: '0x'
    }

    const isSafeDeployed = await this.protocolKit.isSafeDeployed()

    if (!isSafeDeployed) {
      userOperation.initCode = await this.protocolKit.getInitCode()
    }

    const safeOperation = new EthSafeOperation(userOperation, {
      moduleAddress: this.#SAFE_4337_MODULE_ADDRESS,
      entryPoint: this.#ENTRYPOINT_ADDRESS,
      validUntil,
      validAfter
    })

    return await this.getEstimateFee({
      safeOperation,
      feeEstimator
    })
  }

  /**
   * Converts a SafeOperationResponse to an EthSafeOperation.
   *
   * @param {SafeOperationResponse} safeOperationResponse - The SafeOperationResponse to convert to EthSafeOperation
   * @returns {EthSafeOperation} - The EthSafeOperation object
   */
  #toSafeOperation(safeOperationResponse: SafeOperationResponse): EthSafeOperation {
    const { validUntil, validAfter, userOperation } = safeOperationResponse

    const safeOperation = new EthSafeOperation(
      {
        sender: userOperation?.sender || '0x',
        nonce: userOperation?.nonce?.toString() || '0',
        initCode: userOperation?.initCode || '',
        callData: userOperation?.callData || '',
        callGasLimit: BigInt(userOperation?.callGasLimit || 0n),
        verificationGasLimit: BigInt(userOperation?.verificationGasLimit || 0),
        preVerificationGas: BigInt(userOperation?.preVerificationGas || 0),
        maxFeePerGas: BigInt(userOperation?.maxFeePerGas || 0),
        maxPriorityFeePerGas: BigInt(userOperation?.maxPriorityFeePerGas || 0),
        paymasterAndData: userOperation?.paymasterData || '0x',
        signature: userOperation?.signature || '0x'
      },
      {
        moduleAddress: this.#SAFE_4337_MODULE_ADDRESS,
        entryPoint: userOperation?.entryPoint || this.#ENTRYPOINT_ADDRESS,
        validAfter: validAfter ? new Date(validAfter).getTime() : undefined,
        validUntil: validUntil ? new Date(validUntil).getTime() : undefined
      }
    )

    if (safeOperationResponse.confirmations) {
      safeOperationResponse.confirmations.forEach((confirmation: SafeOperationConfirmation) => {
        safeOperation.addSignature(new EthSafeSignature(confirmation.owner, confirmation.signature))
      })
    }

    return safeOperation
  }

  /**
   * Signs a safe operation.
   *
   * @param {EthSafeOperation | SafeOperationResponse} safeOperation - The SafeOperation to sign. It can be:
   * - A response from the API (Tx Service)
   * - An instance of EthSafeOperation
   * @param {SigningMethod} signingMethod - The signing method to use.
   * @return {Promise<EthSafeOperation>} The Promise object will resolve to the signed SafeOperation.
   */
  async signSafeOperation(
    safeOperation: EthSafeOperation | SafeOperationResponse,
    signingMethod: SigningMethod = SigningMethod.ETH_SIGN_TYPED_DATA_V4
  ): Promise<EthSafeOperation> {
    let safeOp: EthSafeOperation

    if (isSafeOperationResponse(safeOperation)) {
      safeOp = this.#toSafeOperation(safeOperation)
    } else {
      safeOp = safeOperation
    }

    const owners = await this.protocolKit.getOwners()
    const safeProvider = this.protocolKit.getSafeProvider()
    const signerAddress = await safeProvider.getSignerAddress()
    const chainId = await safeProvider.getChainId()

    if (!signerAddress) {
      throw new Error('There is no signer address available to sign the SafeOperation')
    }

    const addressIsOwner = owners.some(
      (owner: string) => signerAddress && owner.toLowerCase() === signerAddress.toLowerCase()
    )

    if (!addressIsOwner) {
      throw new Error('UserOperations can only be signed by Safe owners')
    }

    let signature: SafeSignature
<<<<<<< HEAD

    const isPasskeySigner = await safeProvider.isPasskeySigner()

    if (isPasskeySigner) {
      const safeOpHash = this.#getSafeUserOperationHash(safeOperation.data, chainId)
=======
    if (
      signingMethod === SigningMethod.ETH_SIGN_TYPED_DATA_V4 ||
      signingMethod === SigningMethod.ETH_SIGN_TYPED_DATA_V3 ||
      signingMethod === SigningMethod.ETH_SIGN_TYPED_DATA
    ) {
      signature = await signSafeOp(
        safeOp.data,
        this.protocolKit.getSafeProvider(),
        this.#SAFE_4337_MODULE_ADDRESS
      )
    } else {
      const chainId = await this.protocolKit.getSafeProvider().getChainId()
      const safeOpHash = calculateSafeUserOperationHash(
        safeOp.data,
        chainId,
        this.#SAFE_4337_MODULE_ADDRESS
      )
>>>>>>> 79098252

      const passkeySignature = await this.protocolKit.signHash(safeOpHash)

      // SafeWebAuthnSharedSigner signature
      signature = new EthSafeSignature(
        SAFE_WEBAUTHN_SHARED_SIGNER_ADDRESS,
        passkeySignature.data,
        true
      )
    } else {
      if (
        signingMethod in
        [
          SigningMethod.ETH_SIGN_TYPED_DATA_V4,
          SigningMethod.ETH_SIGN_TYPED_DATA_V3,
          SigningMethod.ETH_SIGN_TYPED_DATA
        ]
      ) {
        signature = await this.#signTypedData(safeOperation.data)
      } else {
        const safeOpHash = this.#getSafeUserOperationHash(safeOperation.data, chainId)

        signature = await this.protocolKit.signHash(safeOpHash)
      }
    }

    const signedSafeOperation = new EthSafeOperation(safeOp.toUserOperation(), {
      moduleAddress: this.#SAFE_4337_MODULE_ADDRESS,
      entryPoint: this.#ENTRYPOINT_ADDRESS,
      validUntil: safeOp.data.validUntil,
      validAfter: safeOp.data.validAfter
    })

    safeOp.signatures.forEach((signature: SafeSignature) => {
      signedSafeOperation.addSignature(signature)
    })

    signedSafeOperation.addSignature(signature)

    return signedSafeOperation
  }

  /**
   * Executes the relay transaction.
   *
   * @param {Safe4337ExecutableProps} props - The parameters for the transaction execution.
   * @param {EthSafeOperation | SafeOperationResponse} props.executable - The SafeOperation to execute. It can be:
   * - A response from the API (Tx Service)
   * - An instance of EthSafeOperation
   * @return {Promise<string>} The user operation hash.
   */
  async executeTransaction({ executable }: Safe4337ExecutableProps): Promise<string> {
    let safeOperation: EthSafeOperation

    if (isSafeOperationResponse(executable)) {
      safeOperation = this.#toSafeOperation(executable)
    } else {
      safeOperation = executable
    }

    const userOperation = safeOperation.toUserOperation()

    return this.#bundlerClient.send(RPC_4337_CALLS.SEND_USER_OPERATION, [
      userOperationToHexValues(userOperation),
      this.#ENTRYPOINT_ADDRESS
    ])
  }

  /**
   * Return a UserOperation based on a hash (userOpHash) returned by eth_sendUserOperation
   *
   * @param {string} userOpHash - The hash of the user operation to fetch. Returned from the #sendUserOperation method
   * @returns {UserOperation} - null in case the UserOperation is not yet included in a block, or a full UserOperation, with the addition of entryPoint, blockNumber, blockHash and transactionHash
   */
  async getUserOperationByHash(userOpHash: string): Promise<UserOperationWithPayload> {
    return this.#bundlerClient.send(RPC_4337_CALLS.GET_USER_OPERATION_BY_HASH, [userOpHash])
  }

  /**
   * Return a UserOperation receipt based on a hash (userOpHash) returned by eth_sendUserOperation
   *
   * @param {string} userOpHash - The hash of the user operation to fetch. Returned from the #sendUserOperation method
   * @returns {UserOperationReceipt} - null in case the UserOperation is not yet included in a block, or UserOperationReceipt object
   */
  async getUserOperationReceipt(userOpHash: string): Promise<UserOperationReceipt | null> {
    return this.#bundlerClient.send(RPC_4337_CALLS.GET_USER_OPERATION_RECEIPT, [userOpHash])
  }

  /**
   * Returns an array of the entryPoint addresses supported by the client.
   * The first element of the array SHOULD be the entryPoint addressed preferred by the client.
   *
   * @returns {string[]} - The supported entry points.
   */
  async getSupportedEntryPoints(): Promise<string[]> {
    return this.#bundlerClient.send(RPC_4337_CALLS.SUPPORTED_ENTRY_POINTS, [])
  }

  /**
   * Returns EIP-155 Chain ID.
   *
   * @returns {string} - The chain id.
   */
  async getChainId(): Promise<string> {
    return this.#bundlerClient.send(RPC_4337_CALLS.CHAIN_ID, [])
  }

  /**
   * Gets account nonce from the bundler.
   *
   * @param {string} safeAddress - Account address for which the nonce is to be fetched.
   * @returns {Promise<string>} The Promise object will resolve to the account nonce.
   */
  async #getSafeNonceFromEntrypoint(safeAddress: string): Promise<string> {
    const abi = [
      {
        inputs: [
          { name: 'sender', type: 'address' },
          { name: 'key', type: 'uint192' }
        ],
        name: 'getNonce',
        outputs: [{ name: 'nonce', type: 'uint256' }],
        stateMutability: 'view',
        type: 'function'
      }
    ]

    const contract = new ethers.Contract(
      this.#ENTRYPOINT_ADDRESS || '0x',
      abi,
      this.protocolKit.getSafeProvider().getExternalProvider()
    )

    const newNonce = await contract.getNonce(safeAddress, BigInt(0))

    return newNonce.toString()
  }

  /**
   * Encode the UserOperation execution from a transaction.
   *
   * @param {MetaTransactionData} transaction - The transaction data to encode.
   * @return {string} The encoded call data string.
   */
  #encodeExecuteUserOpCallData(transaction: MetaTransactionData): string {
    return INTERFACES.encodeFunctionData('executeUserOp', [
      transaction.to,
      transaction.value,
      transaction.data,
      transaction.operation || OperationType.Call
    ])
  }
}<|MERGE_RESOLUTION|>--- conflicted
+++ resolved
@@ -53,8 +53,9 @@
 const MAX_ERC20_AMOUNT_TO_APPROVE =
   0xffffffffffffffffffffffffffffffffffffffffffffffffffffffffffffffffn
 
-<<<<<<< HEAD
-/*
+const EQ_OR_GT_1_4_1 = '>=1.4.1'
+
+/**
   Some of the contracts used in the PoC app are still experimental, and not included in
   the production deployment packages, thus we need to hardcode their addresses here.
   Deployment commit: https://github.com/safe-global/safe-modules/commit/3853f34f31837e0a0aee47a4452564278f8c62ba
@@ -65,9 +66,6 @@
 // FIXME: use the production deployment packages instead of a hardcoded address
 // Sepolia only
 const P256_VERIFIER_ADDRESS = '0xcA89CBa4813D5B40AeC6E57A30d0Eeb500d6531b' // FCLP256Verifier
-=======
-const EQ_OR_GT_1_4_1 = '>=1.4.1'
->>>>>>> 79098252
 
 /**
  * Safe4337Pack class that extends RelayKitBasePack.
@@ -590,31 +588,15 @@
     }
 
     let signature: SafeSignature
-<<<<<<< HEAD
 
     const isPasskeySigner = await safeProvider.isPasskeySigner()
 
     if (isPasskeySigner) {
-      const safeOpHash = this.#getSafeUserOperationHash(safeOperation.data, chainId)
-=======
-    if (
-      signingMethod === SigningMethod.ETH_SIGN_TYPED_DATA_V4 ||
-      signingMethod === SigningMethod.ETH_SIGN_TYPED_DATA_V3 ||
-      signingMethod === SigningMethod.ETH_SIGN_TYPED_DATA
-    ) {
-      signature = await signSafeOp(
-        safeOp.data,
-        this.protocolKit.getSafeProvider(),
-        this.#SAFE_4337_MODULE_ADDRESS
-      )
-    } else {
-      const chainId = await this.protocolKit.getSafeProvider().getChainId()
       const safeOpHash = calculateSafeUserOperationHash(
         safeOp.data,
         chainId,
         this.#SAFE_4337_MODULE_ADDRESS
       )
->>>>>>> 79098252
 
       const passkeySignature = await this.protocolKit.signHash(safeOpHash)
 
@@ -633,9 +615,17 @@
           SigningMethod.ETH_SIGN_TYPED_DATA
         ]
       ) {
-        signature = await this.#signTypedData(safeOperation.data)
+        signature = await signSafeOp(
+          safeOp.data,
+          this.protocolKit.getSafeProvider(),
+          this.#SAFE_4337_MODULE_ADDRESS
+        )
       } else {
-        const safeOpHash = this.#getSafeUserOperationHash(safeOperation.data, chainId)
+        const safeOpHash = calculateSafeUserOperationHash(
+          safeOp.data,
+          chainId,
+          this.#SAFE_4337_MODULE_ADDRESS
+        )
 
         signature = await this.protocolKit.signHash(safeOpHash)
       }
