import { safeVersionDeployed } from '@safe-global/protocol-kit/hardhat/deploy/deploy-contracts'
import Safe, {
  PredictedSafeProps,
  SafeTransactionOptionalProps
} from '@safe-global/protocol-kit/index'
import { SENTINEL_ADDRESS, ZERO_ADDRESS } from '@safe-global/protocol-kit/utils/constants'
import chai from 'chai'
import chaiAsPromised from 'chai-as-promised'
import { deployments } from 'hardhat'
import { getContractNetworks } from './utils/setupContractNetworks'
import { getSafeWithOwners } from './utils/setupContracts'
import { getEip1193Provider } from './utils/setupProvider'
import { getAccounts } from './utils/setupTestNetwork'
import { waitSafeTxReceipt } from './utils/transactions'

chai.use(chaiAsPromised)

describe('Safe owners manager', () => {
  const setupTests = deployments.createFixture(async ({ deployments, getChainId }) => {
    await deployments.fixture()
    const accounts = await getAccounts()
    const chainId = BigInt(await getChainId())
    const contractNetworks = await getContractNetworks(chainId)
    const provider = getEip1193Provider()
    const predictedSafe: PredictedSafeProps = {
      safeAccountConfig: {
        owners: [accounts[0].address],
        threshold: 1
      },
      safeDeploymentConfig: {
        safeVersion: safeVersionDeployed
      }
    }
    return {
      safe: await getSafeWithOwners([
        accounts[0].address,
        accounts[1].address,
        accounts[2].address
      ]),
      accounts,
      contractNetworks,
      predictedSafe,
      provider
    }
  })

  describe('getOwners', async () => {
    it('should fail if the Safe is not deployed', async () => {
      const { predictedSafe, contractNetworks, provider } = await setupTests()
<<<<<<< HEAD
      const safeSdk = await Safe.create({
=======
      const safeSdk = await Safe.init({
>>>>>>> af6e8fd0
        provider,
        predictedSafe,
        contractNetworks
      })
      chai.expect(safeSdk.getOwners()).to.be.rejectedWith('Safe is not deployed')
    })

    it('should return the list of Safe owners', async () => {
      const { accounts, contractNetworks, provider } = await setupTests()
      const [account1, account2] = accounts
      const safe = await getSafeWithOwners([account1.address, account2.address])
<<<<<<< HEAD
      const safeSdk = await Safe.create({
=======
      const safeSdk = await Safe.init({
>>>>>>> af6e8fd0
        provider,
        safeAddress: await safe.getAddress(),
        contractNetworks
      })
      const owners = await safeSdk.getOwners()
      chai.expect(owners.length).to.be.eq(2)
      chai.expect(owners[0]).to.be.eq(account1.address)
      chai.expect(owners[1]).to.be.eq(account2.address)
    })
  })

  describe('isOwner', async () => {
    it('should fail if the Safe is not deployed', async () => {
      const { predictedSafe, accounts, contractNetworks, provider } = await setupTests()
      const [account1] = accounts
<<<<<<< HEAD
      const safeSdk = await Safe.create({
=======
      const safeSdk = await Safe.init({
>>>>>>> af6e8fd0
        provider,
        predictedSafe,
        contractNetworks
      })
      chai.expect(safeSdk.isOwner(account1.address)).to.be.rejectedWith('Safe is not deployed')
    })

    it('should return true if an account is an owner of the connected Safe', async () => {
      const { accounts, contractNetworks, provider } = await setupTests()
      const [account1] = accounts
      const safe = await getSafeWithOwners([account1.address])
<<<<<<< HEAD
      const safeSdk = await Safe.create({
=======
      const safeSdk = await Safe.init({
>>>>>>> af6e8fd0
        provider,
        safeAddress: await safe.getAddress(),
        contractNetworks
      })
      const isOwner = await safeSdk.isOwner(account1.address)
      chai.expect(isOwner).to.be.true
    })

    it('should return false if an account is not an owner of the connected Safe', async () => {
      const { accounts, contractNetworks, provider } = await setupTests()
      const [account1, account2] = accounts
      const safe = await getSafeWithOwners([account1.address])
<<<<<<< HEAD
      const safeSdk = await Safe.create({
=======
      const safeSdk = await Safe.init({
>>>>>>> af6e8fd0
        provider,
        safeAddress: await safe.getAddress(),
        contractNetworks
      })
      const isOwner = await safeSdk.isOwner(account2.address)
      chai.expect(isOwner).to.be.false
    })
  })

  describe('createAddOwnerTx', async () => {
    it('should fail if the Safe is not deployed', async () => {
      const { predictedSafe, accounts, contractNetworks, provider } = await setupTests()
      const [, account2] = accounts
<<<<<<< HEAD
      const safeSdk = await Safe.create({
=======
      const safeSdk = await Safe.init({
>>>>>>> af6e8fd0
        provider,
        predictedSafe,
        contractNetworks
      })
      const tx = safeSdk.createAddOwnerTx({ ownerAddress: account2.address, threshold: 2 })
      chai.expect(tx).to.be.rejectedWith('Safe is not deployed')
    })

    it('should fail if address is invalid', async () => {
      const { accounts, contractNetworks, provider } = await setupTests()
      const [account1] = accounts
      const safe = await getSafeWithOwners([account1.address])
<<<<<<< HEAD
      const safeSdk = await Safe.create({
=======
      const safeSdk = await Safe.init({
>>>>>>> af6e8fd0
        provider,
        safeAddress: await safe.getAddress(),
        contractNetworks
      })
      const tx = safeSdk.createAddOwnerTx({ ownerAddress: '0x123' })
      await chai.expect(tx).to.be.rejectedWith('Invalid owner address provided')
    })

    it('should fail if address is equal to sentinel', async () => {
      const { accounts, contractNetworks, provider } = await setupTests()
      const [account1] = accounts
      const safe = await getSafeWithOwners([account1.address])
<<<<<<< HEAD
      const safeSdk = await Safe.create({
=======
      const safeSdk = await Safe.init({
>>>>>>> af6e8fd0
        provider,
        safeAddress: await safe.getAddress(),
        contractNetworks
      })
      const tx = safeSdk.createAddOwnerTx({ ownerAddress: SENTINEL_ADDRESS })
      await chai.expect(tx).to.be.rejectedWith('Invalid owner address provided')
    })

    it('should fail if address is equal to 0x address', async () => {
      const { accounts, contractNetworks, provider } = await setupTests()
      const [account1] = accounts
      const safe = await getSafeWithOwners([account1.address])
<<<<<<< HEAD
      const safeSdk = await Safe.create({
=======
      const safeSdk = await Safe.init({
>>>>>>> af6e8fd0
        provider,
        safeAddress: await safe.getAddress(),
        contractNetworks
      })
      const tx = safeSdk.createAddOwnerTx({ ownerAddress: ZERO_ADDRESS })
      await chai.expect(tx).to.be.rejectedWith('Invalid owner address provided')
    })

    it('should fail if address is already an owner', async () => {
      const { accounts, contractNetworks, provider } = await setupTests()
      const [account1] = accounts
      const safe = await getSafeWithOwners([account1.address])
<<<<<<< HEAD
      const safeSdk = await Safe.create({
=======
      const safeSdk = await Safe.init({
>>>>>>> af6e8fd0
        provider,
        safeAddress: await safe.getAddress(),
        contractNetworks
      })
      const tx = safeSdk.createAddOwnerTx({ ownerAddress: account1.address })
      await chai.expect(tx).to.be.rejectedWith('Address provided is already an owner')
    })

    it('should fail if the threshold is bigger than the number of owners', async () => {
      const { accounts, contractNetworks, provider } = await setupTests()
      const [account1, account2] = accounts
      const safe = await getSafeWithOwners([account1.address])
<<<<<<< HEAD
      const safeSdk = await Safe.create({
=======
      const safeSdk = await Safe.init({
>>>>>>> af6e8fd0
        provider,
        safeAddress: await safe.getAddress(),
        contractNetworks
      })
      const newThreshold = 3
      const numOwners = (await safeSdk.getOwners()).length
      chai.expect(newThreshold).to.be.gt(numOwners)
      const tx = safeSdk.createAddOwnerTx({
        ownerAddress: account2.address,
        threshold: newThreshold
      })
      await chai.expect(tx).to.be.rejectedWith('Threshold cannot exceed owner count')
    })

    it('should fail if the threshold is not bigger than 0', async () => {
      const { accounts, contractNetworks, provider } = await setupTests()
      const [account1, account2] = accounts
      const safe = await getSafeWithOwners([account1.address])
<<<<<<< HEAD
      const safeSdk = await Safe.create({
=======
      const safeSdk = await Safe.init({
>>>>>>> af6e8fd0
        provider,
        safeAddress: await safe.getAddress(),
        contractNetworks
      })
      const tx = safeSdk.createAddOwnerTx({ ownerAddress: account2.address, threshold: 0 })
      await chai.expect(tx).to.be.rejectedWith('Threshold needs to be greater than 0')
    })

    it('should build the transaction with the optional props', async () => {
      const { accounts, contractNetworks, provider } = await setupTests()
      const [account1, account2] = accounts
      const safe = await getSafeWithOwners([account1.address])
<<<<<<< HEAD
      const safeSdk = await Safe.create({
=======
      const safeSdk = await Safe.init({
>>>>>>> af6e8fd0
        provider,
        safeAddress: await safe.getAddress(),
        contractNetworks
      })
      const options: SafeTransactionOptionalProps = {
        baseGas: '111',
        gasPrice: '222',
        gasToken: '0x333',
        refundReceiver: '0x444',
        nonce: 555,
        safeTxGas: '666'
      }
      const tx = await safeSdk.createAddOwnerTx({ ownerAddress: account2.address }, options)
      chai.expect(tx.data.baseGas).to.be.eq('111')
      chai.expect(tx.data.gasPrice).to.be.eq('222')
      chai.expect(tx.data.gasToken).to.be.eq('0x333')
      chai.expect(tx.data.refundReceiver).to.be.eq('0x444')
      chai.expect(tx.data.nonce).to.be.eq(555)
      chai.expect(tx.data.safeTxGas).to.be.eq('666')
    })

    it('should add an owner and keep the same threshold', async () => {
      const { accounts, contractNetworks, provider } = await setupTests()
      const [account1, account2] = accounts
      const safe = await getSafeWithOwners([account1.address])
<<<<<<< HEAD
      const safeSdk = await Safe.create({
=======
      const safeSdk = await Safe.init({
>>>>>>> af6e8fd0
        provider,
        safeAddress: await safe.getAddress(),
        contractNetworks
      })
      const initialThreshold = await safeSdk.getThreshold()
      const initialOwners = await safeSdk.getOwners()
      chai.expect(initialOwners.length).to.be.eq(1)
      chai.expect(initialOwners[0]).to.be.eq(account1.address)
      const tx = await safeSdk.createAddOwnerTx({ ownerAddress: account2.address })
      const txResponse = await safeSdk.executeTransaction(tx)
      await waitSafeTxReceipt(txResponse)
      const finalThreshold = await safeSdk.getThreshold()
      chai.expect(initialThreshold).to.be.eq(finalThreshold)
      const owners = await safeSdk.getOwners()
      chai.expect(owners.length).to.be.eq(initialOwners.length + 1)
      chai.expect(owners[0]).to.be.eq(account2.address)
      chai.expect(owners[1]).to.be.eq(account1.address)
    })

    it('should add an owner and update the threshold', async () => {
      const { accounts, contractNetworks, provider } = await setupTests()
      const [account1, account2] = accounts
      const safe = await getSafeWithOwners([account1.address])
<<<<<<< HEAD
      const safeSdk = await Safe.create({
=======
      const safeSdk = await Safe.init({
>>>>>>> af6e8fd0
        provider,
        safeAddress: await safe.getAddress(),
        contractNetworks
      })
      const newThreshold = 2
      const initialOwners = await safeSdk.getOwners()
      chai.expect(initialOwners.length).to.be.eq(1)
      chai.expect(initialOwners[0]).to.be.eq(account1.address)
      const tx = await safeSdk.createAddOwnerTx({
        ownerAddress: account2.address,
        threshold: newThreshold
      })
      const txResponse = await safeSdk.executeTransaction(tx)
      await waitSafeTxReceipt(txResponse)
      chai.expect(await safeSdk.getThreshold()).to.be.eq(newThreshold)
      const owners = await safeSdk.getOwners()
      chai.expect(owners.length).to.be.eq(2)
      chai.expect(owners[0]).to.be.eq(account2.address)
      chai.expect(owners[1]).to.be.eq(account1.address)
    })
  })

  describe('createRemoveOwnerTx', async () => {
    it('should fail if the Safe is not deployed', async () => {
      const { predictedSafe, accounts, contractNetworks, provider } = await setupTests()
      const [, account2] = accounts
<<<<<<< HEAD
      const safeSdk = await Safe.create({
=======
      const safeSdk = await Safe.init({
>>>>>>> af6e8fd0
        provider,
        predictedSafe,
        contractNetworks
      })
      const tx = safeSdk.createRemoveOwnerTx({ ownerAddress: account2.address, threshold: 1 })
      chai.expect(tx).to.be.rejectedWith('Safe is not deployed')
    })

    it('should fail if address is invalid', async () => {
      const { safe, contractNetworks, provider } = await setupTests()
<<<<<<< HEAD
      const safeSdk = await Safe.create({
=======
      const safeSdk = await Safe.init({
>>>>>>> af6e8fd0
        provider,
        safeAddress: await safe.getAddress(),
        contractNetworks
      })
      const tx = safeSdk.createRemoveOwnerTx({ ownerAddress: '0x123' })
      await chai.expect(tx).to.be.rejectedWith('Invalid owner address provided')
    })

    it('should fail if address is equal to sentinel', async () => {
      const { safe, contractNetworks, provider } = await setupTests()
<<<<<<< HEAD
      const safeSdk = await Safe.create({
=======
      const safeSdk = await Safe.init({
>>>>>>> af6e8fd0
        provider,
        safeAddress: await safe.getAddress(),
        contractNetworks
      })
      const tx = safeSdk.createRemoveOwnerTx({ ownerAddress: SENTINEL_ADDRESS })
      await chai.expect(tx).to.be.rejectedWith('Invalid owner address provided')
    })

    it('should fail if address is equal to 0x address', async () => {
      const { safe, contractNetworks, provider } = await setupTests()
<<<<<<< HEAD
      const safeSdk = await Safe.create({
=======
      const safeSdk = await Safe.init({
>>>>>>> af6e8fd0
        provider,
        safeAddress: await safe.getAddress(),
        contractNetworks
      })
      const tx = safeSdk.createRemoveOwnerTx({ ownerAddress: ZERO_ADDRESS })
      await chai.expect(tx).to.be.rejectedWith('Invalid owner address provided')
    })

    it('should fail if address is not an owner', async () => {
      const { safe, accounts, contractNetworks, provider } = await setupTests()
      const [, , , account4] = accounts
<<<<<<< HEAD
      const safeSdk = await Safe.create({
=======
      const safeSdk = await Safe.init({
>>>>>>> af6e8fd0
        provider,
        safeAddress: await safe.getAddress(),
        contractNetworks
      })
      const tx = safeSdk.createRemoveOwnerTx({ ownerAddress: account4.address })
      await chai.expect(tx).to.be.rejectedWith('Address provided is not an owner')
    })

    it('should fail if the threshold is bigger than the number of owners', async () => {
      const { safe, accounts, contractNetworks, provider } = await setupTests()
      const [account1] = accounts
<<<<<<< HEAD
      const safeSdk = await Safe.create({
=======
      const safeSdk = await Safe.init({
>>>>>>> af6e8fd0
        provider,
        safeAddress: await safe.getAddress(),
        contractNetworks
      })
      const newThreshold = 3
      const numOwners = (await safeSdk.getOwners()).length
      chai.expect(newThreshold).to.be.gt(numOwners - 1)
      const tx = safeSdk.createRemoveOwnerTx({
        ownerAddress: account1.address,
        threshold: newThreshold
      })
      await chai.expect(tx).to.be.rejectedWith('Threshold cannot exceed owner count')
    })

    it('should fail if the threshold is not bigger than 0', async () => {
      const { safe, accounts, contractNetworks, provider } = await setupTests()
      const [account1] = accounts
<<<<<<< HEAD
      const safeSdk = await Safe.create({
=======
      const safeSdk = await Safe.init({
>>>>>>> af6e8fd0
        provider,
        safeAddress: await safe.getAddress(),
        contractNetworks
      })
      const tx = safeSdk.createRemoveOwnerTx({ ownerAddress: account1.address, threshold: 0 })
      await chai.expect(tx).to.be.rejectedWith('Threshold needs to be greater than 0')
    })

    it('should build the transaction with the optional props', async () => {
      const { safe, accounts, contractNetworks, provider } = await setupTests()
      const [account1] = accounts
<<<<<<< HEAD
      const safeSdk1 = await Safe.create({
=======
      const safeSdk1 = await Safe.init({
>>>>>>> af6e8fd0
        provider,
        safeAddress: await safe.getAddress(),
        contractNetworks
      })
      const options: SafeTransactionOptionalProps = {
        baseGas: '111',
        gasPrice: '222',
        gasToken: '0x333',
        refundReceiver: '0x444',
        nonce: 555,
        safeTxGas: '666'
      }
      const tx = await safeSdk1.createRemoveOwnerTx({ ownerAddress: account1.address }, options)
      chai.expect(tx.data.baseGas).to.be.eq('111')
      chai.expect(tx.data.gasPrice).to.be.eq('222')
      chai.expect(tx.data.gasToken).to.be.eq('0x333')
      chai.expect(tx.data.refundReceiver).to.be.eq('0x444')
      chai.expect(tx.data.nonce).to.be.eq(555)
      chai.expect(tx.data.safeTxGas).to.be.eq('666')
    })

    it('should remove the first owner of a Safe and decrease the threshold', async () => {
      const { safe, accounts, contractNetworks, provider } = await setupTests()
      const [account1, account2, account3] = accounts
<<<<<<< HEAD
      const safeSdk1 = await Safe.create({
=======
      const safeSdk1 = await Safe.init({
>>>>>>> af6e8fd0
        provider,
        safeAddress: await safe.getAddress(),
        contractNetworks
      })
      const safeSdk2 = await safeSdk1.connect({
        signer: account2.address
      })
      const safeSdk3 = await safeSdk1.connect({
        signer: account3.address
      })
      const initialThreshold = await safeSdk1.getThreshold()
      const initialOwners = await safeSdk1.getOwners()
      chai.expect(initialOwners.length).to.be.eq(3)
      chai.expect(initialOwners[0]).to.be.eq(account1.address)
      chai.expect(initialOwners[1]).to.be.eq(account2.address)
      chai.expect(initialOwners[2]).to.be.eq(account3.address)
      const tx = await safeSdk1.createRemoveOwnerTx({ ownerAddress: account1.address })
      const signedTx1 = await safeSdk2.signTransaction(tx)
      const signedTx2 = await safeSdk3.signTransaction(signedTx1)
      const txResponse = await safeSdk1.executeTransaction(signedTx2)
      await waitSafeTxReceipt(txResponse)
      const finalThreshold = await safeSdk1.getThreshold()
      chai.expect(initialThreshold - 1).to.be.eq(finalThreshold)
      const finalOwners = await safeSdk1.getOwners()
      chai.expect(finalOwners.length).to.be.eq(initialOwners.length - 1)
      chai.expect(finalOwners[0]).to.be.eq(account2.address)
      chai.expect(finalOwners[1]).to.be.eq(account3.address)
    })

    it('should remove any owner of a Safe and decrease the threshold', async () => {
      const { safe, accounts, contractNetworks, provider } = await setupTests()
      const [account1, account2, account3] = accounts
<<<<<<< HEAD
      const safeSdk1 = await Safe.create({
=======
      const safeSdk1 = await Safe.init({
>>>>>>> af6e8fd0
        provider,
        safeAddress: await safe.getAddress(),
        contractNetworks
      })
      const safeSdk2 = await safeSdk1.connect({
        signer: account2.address
      })
      const safeSdk3 = await safeSdk1.connect({
        signer: account3.address,
        contractNetworks
      })
      const initialThreshold = await safeSdk1.getThreshold()
      const initialOwners = await safeSdk1.getOwners()
      chai.expect(initialOwners.length).to.be.eq(3)
      chai.expect(initialOwners[0]).to.be.eq(account1.address)
      chai.expect(initialOwners[1]).to.be.eq(account2.address)
      chai.expect(initialOwners[2]).to.be.eq(account3.address)
      const tx = await safeSdk1.createRemoveOwnerTx({ ownerAddress: account2.address })
      const signedTx1 = await safeSdk2.signTransaction(tx)
      const signedTx2 = await safeSdk3.signTransaction(signedTx1)
      const txResponse = await safeSdk1.executeTransaction(signedTx2)
      await waitSafeTxReceipt(txResponse)
      const finalThreshold = await safeSdk1.getThreshold()
      chai.expect(initialThreshold - 1).to.be.eq(finalThreshold)
      const finalOwners = await safeSdk1.getOwners()
      chai.expect(finalOwners.length).to.be.eq(initialOwners.length - 1)
      chai.expect(finalOwners[0]).to.be.eq(account1.address)
      chai.expect(finalOwners[1]).to.be.eq(account3.address)
    })

    it('should remove an owner and update the threshold', async () => {
      const { safe, accounts, contractNetworks, provider } = await setupTests()
      const [account1, account2, account3] = accounts
<<<<<<< HEAD
      const safeSdk1 = await Safe.create({
=======
      const safeSdk1 = await Safe.init({
>>>>>>> af6e8fd0
        provider,
        safeAddress: await safe.getAddress(),
        contractNetworks
      })
      const safeSdk2 = await safeSdk1.connect({
        signer: account2.address
      })
      const safeSdk3 = await safeSdk1.connect({
        signer: account3.address
      })
      const newThreshold = 1
      const initialOwners = await safeSdk1.getOwners()
      chai.expect(initialOwners.length).to.be.eq(3)
      chai.expect(initialOwners[0]).to.be.eq(account1.address)
      chai.expect(initialOwners[1]).to.be.eq(account2.address)
      chai.expect(initialOwners[2]).to.be.eq(account3.address)
      const tx = await safeSdk1.createRemoveOwnerTx({
        ownerAddress: account1.address,
        threshold: newThreshold
      })
      const signedTx1 = await safeSdk2.signTransaction(tx)
      const signedTx2 = await safeSdk3.signTransaction(signedTx1)
      const txResponse = await safeSdk1.executeTransaction(signedTx2)
      await waitSafeTxReceipt(txResponse)
      chai.expect(await safeSdk1.getThreshold()).to.be.eq(newThreshold)
      const finalOwners = await safeSdk1.getOwners()
      chai.expect(finalOwners.length).to.be.eq(initialOwners.length - 1)
      chai.expect(finalOwners[0]).to.be.eq(account2.address)
      chai.expect(finalOwners[1]).to.be.eq(account3.address)
    })
  })

  describe('createSwapOwnerTx', async () => {
    it('should fail if the Safe is not deployed', async () => {
      const { predictedSafe, accounts, contractNetworks, provider } = await setupTests()
      const [account1] = accounts
<<<<<<< HEAD
      const safeSdk = await Safe.create({
=======
      const safeSdk = await Safe.init({
>>>>>>> af6e8fd0
        provider,
        predictedSafe,
        contractNetworks
      })
      const tx = safeSdk.createSwapOwnerTx({
        oldOwnerAddress: account1.address,
        newOwnerAddress: account1.address
      })
      chai.expect(tx).to.be.rejectedWith('Safe is not deployed')
    })

    it('should fail if old address is invalid', async () => {
      const { accounts, contractNetworks, provider } = await setupTests()
      const [account1, account2] = accounts
      const safe = await getSafeWithOwners([account1.address])
<<<<<<< HEAD
      const safeSdk = await Safe.create({
=======
      const safeSdk = await Safe.init({
>>>>>>> af6e8fd0
        provider,
        safeAddress: await safe.getAddress(),
        contractNetworks
      })
      const tx = safeSdk.createSwapOwnerTx({
        oldOwnerAddress: '0x123',
        newOwnerAddress: account2.address
      })
      await chai.expect(tx).to.be.rejectedWith('Invalid old owner address provided')
    })

    it('should fail if new address is invalid', async () => {
      const { accounts, contractNetworks, provider } = await setupTests()
      const [account1] = accounts
      const safe = await getSafeWithOwners([account1.address])
<<<<<<< HEAD
      const safeSdk = await Safe.create({
=======
      const safeSdk = await Safe.init({
>>>>>>> af6e8fd0
        provider,
        safeAddress: await safe.getAddress(),
        contractNetworks
      })
      const tx = safeSdk.createSwapOwnerTx({
        oldOwnerAddress: account1.address,
        newOwnerAddress: '0x123'
      })
      await chai.expect(tx).to.be.rejectedWith('Invalid new owner address provided')
    })

    it('should fail if old address is equal to sentinel', async () => {
      const { accounts, contractNetworks, provider } = await setupTests()
      const [account1, account2] = accounts
      const safe = await getSafeWithOwners([account1.address])
<<<<<<< HEAD
      const safeSdk = await Safe.create({
=======
      const safeSdk = await Safe.init({
>>>>>>> af6e8fd0
        provider,
        safeAddress: await safe.getAddress(),
        contractNetworks
      })
      const tx = safeSdk.createSwapOwnerTx({
        oldOwnerAddress: SENTINEL_ADDRESS,
        newOwnerAddress: account2.address
      })
      await chai.expect(tx).to.be.rejectedWith('Invalid old owner address provided')
    })

    it('should fail if new address is equal to sentinel', async () => {
      const { accounts, contractNetworks, provider } = await setupTests()
      const [account1] = accounts
      const safe = await getSafeWithOwners([account1.address])
<<<<<<< HEAD
      const safeSdk = await Safe.create({
=======
      const safeSdk = await Safe.init({
>>>>>>> af6e8fd0
        provider,
        safeAddress: await safe.getAddress(),
        contractNetworks
      })
      const tx = safeSdk.createSwapOwnerTx({
        oldOwnerAddress: account1.address,
        newOwnerAddress: SENTINEL_ADDRESS
      })
      await chai.expect(tx).to.be.rejectedWith('Invalid new owner address provided')
    })

    it('should fail if old address is equal to 0x address', async () => {
      const { accounts, contractNetworks, provider } = await setupTests()
      const [account1, account2] = accounts
      const safe = await getSafeWithOwners([account1.address])
<<<<<<< HEAD
      const safeSdk = await Safe.create({
=======
      const safeSdk = await Safe.init({
>>>>>>> af6e8fd0
        provider,
        safeAddress: await safe.getAddress(),
        contractNetworks
      })
      const tx = safeSdk.createSwapOwnerTx({
        oldOwnerAddress: ZERO_ADDRESS,
        newOwnerAddress: account2.address
      })
      await chai.expect(tx).to.be.rejectedWith('Invalid old owner address provided')
    })

    it('should fail if new address is equal to 0x address', async () => {
      const { accounts, contractNetworks, provider } = await setupTests()
      const [account1] = accounts
      const safe = await getSafeWithOwners([account1.address])
<<<<<<< HEAD
      const safeSdk = await Safe.create({
=======
      const safeSdk = await Safe.init({
>>>>>>> af6e8fd0
        provider,
        safeAddress: await safe.getAddress(),
        contractNetworks
      })
      const tx = safeSdk.createSwapOwnerTx({
        oldOwnerAddress: account1.address,
        newOwnerAddress: ZERO_ADDRESS
      })
      await chai.expect(tx).to.be.rejectedWith('Invalid new owner address provided')
    })

    it('should fail if old address is not an owner', async () => {
      const { accounts, contractNetworks, provider } = await setupTests()
      const [account1, account2, , account4] = accounts
      const safe = await getSafeWithOwners([account1.address])
<<<<<<< HEAD
      const safeSdk = await Safe.create({
=======
      const safeSdk = await Safe.init({
>>>>>>> af6e8fd0
        provider,
        safeAddress: await safe.getAddress(),
        contractNetworks
      })
      const tx = safeSdk.createSwapOwnerTx({
        oldOwnerAddress: account4.address,
        newOwnerAddress: account2.address
      })
      await chai.expect(tx).to.be.rejectedWith('Old address provided is not an owner')
    })

    it('should fail if new address is already an owner', async () => {
      const { accounts, contractNetworks, provider } = await setupTests()
      const [account1] = accounts
      const safe = await getSafeWithOwners([account1.address])
<<<<<<< HEAD
      const safeSdk = await Safe.create({
=======
      const safeSdk = await Safe.init({
>>>>>>> af6e8fd0
        provider,
        safeAddress: await safe.getAddress(),
        contractNetworks
      })
      const tx = safeSdk.createSwapOwnerTx({
        oldOwnerAddress: account1.address,
        newOwnerAddress: account1.address
      })
      await chai.expect(tx).to.be.rejectedWith('New address provided is already an owner')
    })

    it('should build the transaction with the optional props', async () => {
      const { accounts, contractNetworks, provider } = await setupTests()
      const [account1, account2] = accounts
      const safe = await getSafeWithOwners([account1.address])
<<<<<<< HEAD
      const safeSdk = await Safe.create({
=======
      const safeSdk = await Safe.init({
>>>>>>> af6e8fd0
        provider,
        safeAddress: await safe.getAddress(),
        contractNetworks
      })
      const options: SafeTransactionOptionalProps = {
        baseGas: '111',
        gasPrice: '222',
        gasToken: '0x333',
        refundReceiver: '0x444',
        nonce: 555,
        safeTxGas: '666'
      }
      const tx = await safeSdk.createSwapOwnerTx(
        { oldOwnerAddress: account1.address, newOwnerAddress: account2.address },
        options
      )
      chai.expect(tx.data.baseGas).to.be.eq('111')
      chai.expect(tx.data.gasPrice).to.be.eq('222')
      chai.expect(tx.data.gasToken).to.be.eq('0x333')
      chai.expect(tx.data.refundReceiver).to.be.eq('0x444')
      chai.expect(tx.data.nonce).to.be.eq(555)
      chai.expect(tx.data.safeTxGas).to.be.eq('666')
    })

    it('should replace the first owner of a Safe', async () => {
      const { accounts, contractNetworks, provider } = await setupTests()
      const [account1, account2] = accounts
      const safe = await getSafeWithOwners([account1.address])
<<<<<<< HEAD
      const safeSdk = await Safe.create({
=======
      const safeSdk = await Safe.init({
>>>>>>> af6e8fd0
        provider,
        safeAddress: await safe.getAddress(),
        contractNetworks
      })
      const initialOwners = await safeSdk.getOwners()
      chai.expect(initialOwners.length).to.be.eq(1)
      chai.expect(initialOwners[0]).to.be.eq(account1.address)
      const tx = await safeSdk.createSwapOwnerTx({
        oldOwnerAddress: account1.address,
        newOwnerAddress: account2.address
      })
      const txResponse = await safeSdk.executeTransaction(tx)
      await waitSafeTxReceipt(txResponse)
      const finalOwners = await safeSdk.getOwners()
      chai.expect(finalOwners.length).to.be.eq(1)
      chai.expect(finalOwners[0]).to.be.eq(account2.address)
    })

    it('should replace any owner of a Safe', async () => {
      const { safe, accounts, contractNetworks, provider } = await setupTests()
      const [account1, account2, account3, account4] = accounts
<<<<<<< HEAD
      const safeSdk1 = await Safe.create({
=======
      const safeSdk1 = await Safe.init({
>>>>>>> af6e8fd0
        provider,
        safeAddress: await safe.getAddress(),
        contractNetworks
      })
      const safeSdk2 = await safeSdk1.connect({
        signer: account2.address
      })
      const safeSdk3 = await safeSdk1.connect({
        signer: account3.address
      })
      const initialOwners = await safeSdk1.getOwners()
      chai.expect(initialOwners.length).to.be.eq(3)
      chai.expect(initialOwners[0]).to.be.eq(account1.address)
      chai.expect(initialOwners[1]).to.be.eq(account2.address)
      chai.expect(initialOwners[2]).to.be.eq(account3.address)
      const tx = await safeSdk1.createSwapOwnerTx({
        oldOwnerAddress: account2.address,
        newOwnerAddress: account4.address
      })
      const signedTx1 = await safeSdk2.signTransaction(tx)
      const signedTx2 = await safeSdk3.signTransaction(signedTx1)
      const txResponse = await safeSdk1.executeTransaction(signedTx2)
      await waitSafeTxReceipt(txResponse)
      const finalOwners = await safeSdk1.getOwners()
      chai.expect(finalOwners.length).to.be.eq(3)
      chai.expect(finalOwners[0]).to.be.eq(account1.address)
      chai.expect(finalOwners[1]).to.be.eq(account4.address)
      chai.expect(finalOwners[2]).to.be.eq(account3.address)
    })
  })
})<|MERGE_RESOLUTION|>--- conflicted
+++ resolved
@@ -47,11 +47,7 @@
   describe('getOwners', async () => {
     it('should fail if the Safe is not deployed', async () => {
       const { predictedSafe, contractNetworks, provider } = await setupTests()
-<<<<<<< HEAD
-      const safeSdk = await Safe.create({
-=======
-      const safeSdk = await Safe.init({
->>>>>>> af6e8fd0
+      const safeSdk = await Safe.init({
         provider,
         predictedSafe,
         contractNetworks
@@ -63,11 +59,7 @@
       const { accounts, contractNetworks, provider } = await setupTests()
       const [account1, account2] = accounts
       const safe = await getSafeWithOwners([account1.address, account2.address])
-<<<<<<< HEAD
-      const safeSdk = await Safe.create({
-=======
-      const safeSdk = await Safe.init({
->>>>>>> af6e8fd0
+      const safeSdk = await Safe.init({
         provider,
         safeAddress: await safe.getAddress(),
         contractNetworks
@@ -83,11 +75,7 @@
     it('should fail if the Safe is not deployed', async () => {
       const { predictedSafe, accounts, contractNetworks, provider } = await setupTests()
       const [account1] = accounts
-<<<<<<< HEAD
-      const safeSdk = await Safe.create({
-=======
-      const safeSdk = await Safe.init({
->>>>>>> af6e8fd0
+      const safeSdk = await Safe.init({
         provider,
         predictedSafe,
         contractNetworks
@@ -99,11 +87,7 @@
       const { accounts, contractNetworks, provider } = await setupTests()
       const [account1] = accounts
       const safe = await getSafeWithOwners([account1.address])
-<<<<<<< HEAD
-      const safeSdk = await Safe.create({
-=======
-      const safeSdk = await Safe.init({
->>>>>>> af6e8fd0
+      const safeSdk = await Safe.init({
         provider,
         safeAddress: await safe.getAddress(),
         contractNetworks
@@ -116,11 +100,7 @@
       const { accounts, contractNetworks, provider } = await setupTests()
       const [account1, account2] = accounts
       const safe = await getSafeWithOwners([account1.address])
-<<<<<<< HEAD
-      const safeSdk = await Safe.create({
-=======
-      const safeSdk = await Safe.init({
->>>>>>> af6e8fd0
+      const safeSdk = await Safe.init({
         provider,
         safeAddress: await safe.getAddress(),
         contractNetworks
@@ -134,11 +114,7 @@
     it('should fail if the Safe is not deployed', async () => {
       const { predictedSafe, accounts, contractNetworks, provider } = await setupTests()
       const [, account2] = accounts
-<<<<<<< HEAD
-      const safeSdk = await Safe.create({
-=======
-      const safeSdk = await Safe.init({
->>>>>>> af6e8fd0
+      const safeSdk = await Safe.init({
         provider,
         predictedSafe,
         contractNetworks
@@ -151,11 +127,7 @@
       const { accounts, contractNetworks, provider } = await setupTests()
       const [account1] = accounts
       const safe = await getSafeWithOwners([account1.address])
-<<<<<<< HEAD
-      const safeSdk = await Safe.create({
-=======
-      const safeSdk = await Safe.init({
->>>>>>> af6e8fd0
+      const safeSdk = await Safe.init({
         provider,
         safeAddress: await safe.getAddress(),
         contractNetworks
@@ -168,11 +140,7 @@
       const { accounts, contractNetworks, provider } = await setupTests()
       const [account1] = accounts
       const safe = await getSafeWithOwners([account1.address])
-<<<<<<< HEAD
-      const safeSdk = await Safe.create({
-=======
-      const safeSdk = await Safe.init({
->>>>>>> af6e8fd0
+      const safeSdk = await Safe.init({
         provider,
         safeAddress: await safe.getAddress(),
         contractNetworks
@@ -185,11 +153,7 @@
       const { accounts, contractNetworks, provider } = await setupTests()
       const [account1] = accounts
       const safe = await getSafeWithOwners([account1.address])
-<<<<<<< HEAD
-      const safeSdk = await Safe.create({
-=======
-      const safeSdk = await Safe.init({
->>>>>>> af6e8fd0
+      const safeSdk = await Safe.init({
         provider,
         safeAddress: await safe.getAddress(),
         contractNetworks
@@ -202,11 +166,7 @@
       const { accounts, contractNetworks, provider } = await setupTests()
       const [account1] = accounts
       const safe = await getSafeWithOwners([account1.address])
-<<<<<<< HEAD
-      const safeSdk = await Safe.create({
-=======
-      const safeSdk = await Safe.init({
->>>>>>> af6e8fd0
+      const safeSdk = await Safe.init({
         provider,
         safeAddress: await safe.getAddress(),
         contractNetworks
@@ -219,11 +179,7 @@
       const { accounts, contractNetworks, provider } = await setupTests()
       const [account1, account2] = accounts
       const safe = await getSafeWithOwners([account1.address])
-<<<<<<< HEAD
-      const safeSdk = await Safe.create({
-=======
-      const safeSdk = await Safe.init({
->>>>>>> af6e8fd0
+      const safeSdk = await Safe.init({
         provider,
         safeAddress: await safe.getAddress(),
         contractNetworks
@@ -242,11 +198,7 @@
       const { accounts, contractNetworks, provider } = await setupTests()
       const [account1, account2] = accounts
       const safe = await getSafeWithOwners([account1.address])
-<<<<<<< HEAD
-      const safeSdk = await Safe.create({
-=======
-      const safeSdk = await Safe.init({
->>>>>>> af6e8fd0
+      const safeSdk = await Safe.init({
         provider,
         safeAddress: await safe.getAddress(),
         contractNetworks
@@ -259,11 +211,7 @@
       const { accounts, contractNetworks, provider } = await setupTests()
       const [account1, account2] = accounts
       const safe = await getSafeWithOwners([account1.address])
-<<<<<<< HEAD
-      const safeSdk = await Safe.create({
-=======
-      const safeSdk = await Safe.init({
->>>>>>> af6e8fd0
+      const safeSdk = await Safe.init({
         provider,
         safeAddress: await safe.getAddress(),
         contractNetworks
@@ -289,11 +237,7 @@
       const { accounts, contractNetworks, provider } = await setupTests()
       const [account1, account2] = accounts
       const safe = await getSafeWithOwners([account1.address])
-<<<<<<< HEAD
-      const safeSdk = await Safe.create({
-=======
-      const safeSdk = await Safe.init({
->>>>>>> af6e8fd0
+      const safeSdk = await Safe.init({
         provider,
         safeAddress: await safe.getAddress(),
         contractNetworks
@@ -317,11 +261,7 @@
       const { accounts, contractNetworks, provider } = await setupTests()
       const [account1, account2] = accounts
       const safe = await getSafeWithOwners([account1.address])
-<<<<<<< HEAD
-      const safeSdk = await Safe.create({
-=======
-      const safeSdk = await Safe.init({
->>>>>>> af6e8fd0
+      const safeSdk = await Safe.init({
         provider,
         safeAddress: await safe.getAddress(),
         contractNetworks
@@ -348,11 +288,7 @@
     it('should fail if the Safe is not deployed', async () => {
       const { predictedSafe, accounts, contractNetworks, provider } = await setupTests()
       const [, account2] = accounts
-<<<<<<< HEAD
-      const safeSdk = await Safe.create({
-=======
-      const safeSdk = await Safe.init({
->>>>>>> af6e8fd0
+      const safeSdk = await Safe.init({
         provider,
         predictedSafe,
         contractNetworks
@@ -363,11 +299,7 @@
 
     it('should fail if address is invalid', async () => {
       const { safe, contractNetworks, provider } = await setupTests()
-<<<<<<< HEAD
-      const safeSdk = await Safe.create({
-=======
-      const safeSdk = await Safe.init({
->>>>>>> af6e8fd0
+      const safeSdk = await Safe.init({
         provider,
         safeAddress: await safe.getAddress(),
         contractNetworks
@@ -378,11 +310,7 @@
 
     it('should fail if address is equal to sentinel', async () => {
       const { safe, contractNetworks, provider } = await setupTests()
-<<<<<<< HEAD
-      const safeSdk = await Safe.create({
-=======
-      const safeSdk = await Safe.init({
->>>>>>> af6e8fd0
+      const safeSdk = await Safe.init({
         provider,
         safeAddress: await safe.getAddress(),
         contractNetworks
@@ -393,11 +321,7 @@
 
     it('should fail if address is equal to 0x address', async () => {
       const { safe, contractNetworks, provider } = await setupTests()
-<<<<<<< HEAD
-      const safeSdk = await Safe.create({
-=======
-      const safeSdk = await Safe.init({
->>>>>>> af6e8fd0
+      const safeSdk = await Safe.init({
         provider,
         safeAddress: await safe.getAddress(),
         contractNetworks
@@ -409,11 +333,7 @@
     it('should fail if address is not an owner', async () => {
       const { safe, accounts, contractNetworks, provider } = await setupTests()
       const [, , , account4] = accounts
-<<<<<<< HEAD
-      const safeSdk = await Safe.create({
-=======
-      const safeSdk = await Safe.init({
->>>>>>> af6e8fd0
+      const safeSdk = await Safe.init({
         provider,
         safeAddress: await safe.getAddress(),
         contractNetworks
@@ -425,11 +345,7 @@
     it('should fail if the threshold is bigger than the number of owners', async () => {
       const { safe, accounts, contractNetworks, provider } = await setupTests()
       const [account1] = accounts
-<<<<<<< HEAD
-      const safeSdk = await Safe.create({
-=======
-      const safeSdk = await Safe.init({
->>>>>>> af6e8fd0
+      const safeSdk = await Safe.init({
         provider,
         safeAddress: await safe.getAddress(),
         contractNetworks
@@ -447,11 +363,7 @@
     it('should fail if the threshold is not bigger than 0', async () => {
       const { safe, accounts, contractNetworks, provider } = await setupTests()
       const [account1] = accounts
-<<<<<<< HEAD
-      const safeSdk = await Safe.create({
-=======
-      const safeSdk = await Safe.init({
->>>>>>> af6e8fd0
+      const safeSdk = await Safe.init({
         provider,
         safeAddress: await safe.getAddress(),
         contractNetworks
@@ -463,11 +375,7 @@
     it('should build the transaction with the optional props', async () => {
       const { safe, accounts, contractNetworks, provider } = await setupTests()
       const [account1] = accounts
-<<<<<<< HEAD
-      const safeSdk1 = await Safe.create({
-=======
       const safeSdk1 = await Safe.init({
->>>>>>> af6e8fd0
         provider,
         safeAddress: await safe.getAddress(),
         contractNetworks
@@ -492,11 +400,7 @@
     it('should remove the first owner of a Safe and decrease the threshold', async () => {
       const { safe, accounts, contractNetworks, provider } = await setupTests()
       const [account1, account2, account3] = accounts
-<<<<<<< HEAD
-      const safeSdk1 = await Safe.create({
-=======
       const safeSdk1 = await Safe.init({
->>>>>>> af6e8fd0
         provider,
         safeAddress: await safe.getAddress(),
         contractNetworks
@@ -529,11 +433,7 @@
     it('should remove any owner of a Safe and decrease the threshold', async () => {
       const { safe, accounts, contractNetworks, provider } = await setupTests()
       const [account1, account2, account3] = accounts
-<<<<<<< HEAD
-      const safeSdk1 = await Safe.create({
-=======
       const safeSdk1 = await Safe.init({
->>>>>>> af6e8fd0
         provider,
         safeAddress: await safe.getAddress(),
         contractNetworks
@@ -567,11 +467,7 @@
     it('should remove an owner and update the threshold', async () => {
       const { safe, accounts, contractNetworks, provider } = await setupTests()
       const [account1, account2, account3] = accounts
-<<<<<<< HEAD
-      const safeSdk1 = await Safe.create({
-=======
       const safeSdk1 = await Safe.init({
->>>>>>> af6e8fd0
         provider,
         safeAddress: await safe.getAddress(),
         contractNetworks
@@ -608,11 +504,7 @@
     it('should fail if the Safe is not deployed', async () => {
       const { predictedSafe, accounts, contractNetworks, provider } = await setupTests()
       const [account1] = accounts
-<<<<<<< HEAD
-      const safeSdk = await Safe.create({
-=======
-      const safeSdk = await Safe.init({
->>>>>>> af6e8fd0
+      const safeSdk = await Safe.init({
         provider,
         predictedSafe,
         contractNetworks
@@ -628,11 +520,7 @@
       const { accounts, contractNetworks, provider } = await setupTests()
       const [account1, account2] = accounts
       const safe = await getSafeWithOwners([account1.address])
-<<<<<<< HEAD
-      const safeSdk = await Safe.create({
-=======
-      const safeSdk = await Safe.init({
->>>>>>> af6e8fd0
+      const safeSdk = await Safe.init({
         provider,
         safeAddress: await safe.getAddress(),
         contractNetworks
@@ -648,11 +536,7 @@
       const { accounts, contractNetworks, provider } = await setupTests()
       const [account1] = accounts
       const safe = await getSafeWithOwners([account1.address])
-<<<<<<< HEAD
-      const safeSdk = await Safe.create({
-=======
-      const safeSdk = await Safe.init({
->>>>>>> af6e8fd0
+      const safeSdk = await Safe.init({
         provider,
         safeAddress: await safe.getAddress(),
         contractNetworks
@@ -668,11 +552,7 @@
       const { accounts, contractNetworks, provider } = await setupTests()
       const [account1, account2] = accounts
       const safe = await getSafeWithOwners([account1.address])
-<<<<<<< HEAD
-      const safeSdk = await Safe.create({
-=======
-      const safeSdk = await Safe.init({
->>>>>>> af6e8fd0
+      const safeSdk = await Safe.init({
         provider,
         safeAddress: await safe.getAddress(),
         contractNetworks
@@ -688,11 +568,7 @@
       const { accounts, contractNetworks, provider } = await setupTests()
       const [account1] = accounts
       const safe = await getSafeWithOwners([account1.address])
-<<<<<<< HEAD
-      const safeSdk = await Safe.create({
-=======
-      const safeSdk = await Safe.init({
->>>>>>> af6e8fd0
+      const safeSdk = await Safe.init({
         provider,
         safeAddress: await safe.getAddress(),
         contractNetworks
@@ -708,11 +584,7 @@
       const { accounts, contractNetworks, provider } = await setupTests()
       const [account1, account2] = accounts
       const safe = await getSafeWithOwners([account1.address])
-<<<<<<< HEAD
-      const safeSdk = await Safe.create({
-=======
-      const safeSdk = await Safe.init({
->>>>>>> af6e8fd0
+      const safeSdk = await Safe.init({
         provider,
         safeAddress: await safe.getAddress(),
         contractNetworks
@@ -728,11 +600,7 @@
       const { accounts, contractNetworks, provider } = await setupTests()
       const [account1] = accounts
       const safe = await getSafeWithOwners([account1.address])
-<<<<<<< HEAD
-      const safeSdk = await Safe.create({
-=======
-      const safeSdk = await Safe.init({
->>>>>>> af6e8fd0
+      const safeSdk = await Safe.init({
         provider,
         safeAddress: await safe.getAddress(),
         contractNetworks
@@ -748,11 +616,7 @@
       const { accounts, contractNetworks, provider } = await setupTests()
       const [account1, account2, , account4] = accounts
       const safe = await getSafeWithOwners([account1.address])
-<<<<<<< HEAD
-      const safeSdk = await Safe.create({
-=======
-      const safeSdk = await Safe.init({
->>>>>>> af6e8fd0
+      const safeSdk = await Safe.init({
         provider,
         safeAddress: await safe.getAddress(),
         contractNetworks
@@ -768,11 +632,7 @@
       const { accounts, contractNetworks, provider } = await setupTests()
       const [account1] = accounts
       const safe = await getSafeWithOwners([account1.address])
-<<<<<<< HEAD
-      const safeSdk = await Safe.create({
-=======
-      const safeSdk = await Safe.init({
->>>>>>> af6e8fd0
+      const safeSdk = await Safe.init({
         provider,
         safeAddress: await safe.getAddress(),
         contractNetworks
@@ -788,11 +648,7 @@
       const { accounts, contractNetworks, provider } = await setupTests()
       const [account1, account2] = accounts
       const safe = await getSafeWithOwners([account1.address])
-<<<<<<< HEAD
-      const safeSdk = await Safe.create({
-=======
-      const safeSdk = await Safe.init({
->>>>>>> af6e8fd0
+      const safeSdk = await Safe.init({
         provider,
         safeAddress: await safe.getAddress(),
         contractNetworks
@@ -821,11 +677,7 @@
       const { accounts, contractNetworks, provider } = await setupTests()
       const [account1, account2] = accounts
       const safe = await getSafeWithOwners([account1.address])
-<<<<<<< HEAD
-      const safeSdk = await Safe.create({
-=======
-      const safeSdk = await Safe.init({
->>>>>>> af6e8fd0
+      const safeSdk = await Safe.init({
         provider,
         safeAddress: await safe.getAddress(),
         contractNetworks
@@ -847,11 +699,7 @@
     it('should replace any owner of a Safe', async () => {
       const { safe, accounts, contractNetworks, provider } = await setupTests()
       const [account1, account2, account3, account4] = accounts
-<<<<<<< HEAD
-      const safeSdk1 = await Safe.create({
-=======
       const safeSdk1 = await Safe.init({
->>>>>>> af6e8fd0
         provider,
         safeAddress: await safe.getAddress(),
         contractNetworks
