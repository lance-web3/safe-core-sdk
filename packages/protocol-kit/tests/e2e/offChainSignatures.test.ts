--- conflicted
+++ resolved
@@ -41,11 +41,7 @@
   describe('signHash', async () => {
     it('should sign a transaction hash with the current signer if the Safe is not deployed', async () => {
       const { predictedSafe, contractNetworks, provider } = await setupTests()
-<<<<<<< HEAD
-      const safeSdk = await Safe.create({
-=======
-      const safeSdk = await Safe.init({
->>>>>>> af6e8fd0
+      const safeSdk = await Safe.init({
         provider,
         predictedSafe,
         contractNetworks
@@ -58,11 +54,7 @@
     it('should sign a transaction hash with the current signer', async () => {
       const { safe, contractNetworks, provider } = await setupTests()
       const safeAddress = await safe.getAddress()
-<<<<<<< HEAD
-      const safeSdk = await Safe.create({
-=======
-      const safeSdk = await Safe.init({
->>>>>>> af6e8fd0
+      const safeSdk = await Safe.init({
         provider,
         safeAddress,
         contractNetworks
@@ -84,21 +76,13 @@
       'should fail to sign a transaction if the Safe with version <v1.3.0 is using predicted config',
       async () => {
         const { safe, predictedSafe, contractNetworks, provider } = await setupTests()
-<<<<<<< HEAD
-        const safeSdk = await Safe.create({
-=======
         const safeSdk = await Safe.init({
->>>>>>> af6e8fd0
           provider,
           predictedSafe,
           contractNetworks
         })
         const safeAddress = await safe.getAddress()
-<<<<<<< HEAD
-        const safeSdkExistingSafe = await Safe.create({
-=======
         const safeSdkExistingSafe = await Safe.init({
->>>>>>> af6e8fd0
           provider,
           safeAddress,
           contractNetworks
@@ -124,11 +108,7 @@
       'should sign a transaction with the current signer if the Safe with version >=v1.3.0 is using predicted config',
       async () => {
         const { safe, predictedSafe, contractNetworks, provider } = await setupTests()
-<<<<<<< HEAD
-        const safeSdk = await Safe.create({
-=======
         const safeSdk = await Safe.init({
->>>>>>> af6e8fd0
           provider,
           predictedSafe,
           contractNetworks
@@ -151,11 +131,7 @@
       const { safe, accounts, contractNetworks, provider } = await setupTests()
       const account3 = accounts[2]
       const safeAddress = await safe.getAddress()
-<<<<<<< HEAD
-      const safeSdk = await Safe.create({
-=======
-      const safeSdk = await Safe.init({
->>>>>>> af6e8fd0
+      const safeSdk = await Safe.init({
         provider,
         safeAddress,
         signer: account3.address,
@@ -175,11 +151,7 @@
     it('should ignore duplicated signatures', async () => {
       const { safe, contractNetworks, provider } = await setupTests()
       const safeAddress = await safe.getAddress()
-<<<<<<< HEAD
-      const safeSdk = await Safe.create({
-=======
-      const safeSdk = await Safe.init({
->>>>>>> af6e8fd0
+      const safeSdk = await Safe.init({
         provider,
         safeAddress,
         contractNetworks
@@ -203,11 +175,7 @@
       async () => {
         const { safe, contractNetworks, provider } = await setupTests()
         const safeAddress = await safe.getAddress()
-<<<<<<< HEAD
-        const safeSdk = await Safe.create({
-=======
         const safeSdk = await Safe.init({
->>>>>>> af6e8fd0
           provider,
           safeAddress: safeAddress,
           contractNetworks
@@ -229,11 +197,7 @@
       async () => {
         const { safe, contractNetworks, provider } = await setupTests()
         const safeAddress = await safe.getAddress()
-<<<<<<< HEAD
-        const safeSdk = await Safe.create({
-=======
         const safeSdk = await Safe.init({
->>>>>>> af6e8fd0
           provider,
           safeAddress,
           contractNetworks
@@ -251,51 +215,6 @@
       }
     )
 
-<<<<<<< HEAD
-    itif(process.env.ETH_LIB === 'ethers')(
-      'should add the signature of the current signer using eth_signTypedData with ethers provider',
-      async () => {
-        const { safe, contractNetworks, provider } = await setupTests()
-        const safeAddress = await safe.getAddress()
-        const safeSdk = await Safe.create({
-          provider,
-          safeAddress,
-          contractNetworks
-        })
-        const safeTransactionData = {
-          to: safeAddress,
-          value: '0',
-          data: '0x'
-        }
-        const tx = await safeSdk.createTransaction({ transactions: [safeTransactionData] })
-        chai.expect(tx.signatures.size).to.be.eq(0)
-        const signedTx = await safeSdk.signTransaction(tx, SigningMethod.ETH_SIGN_TYPED_DATA)
-        chai.expect(tx.signatures.size).to.be.eq(0)
-        chai.expect(signedTx.signatures.size).to.be.eq(1)
-      }
-    )
-
-    itif(process.env.ETH_LIB === 'ethers')(
-      'should add the signature of the current signer using eth_signTypedData_v3 with ethers provider',
-      async () => {
-        const { safe, contractNetworks, provider } = await setupTests()
-        const safeAddress = await safe.getAddress()
-        const safeSdk = await Safe.create({
-          provider,
-          safeAddress,
-          contractNetworks
-        })
-        const safeTransactionData = {
-          to: safeAddress,
-          value: '0',
-          data: '0x'
-        }
-        const tx = await safeSdk.createTransaction({ transactions: [safeTransactionData] })
-        chai.expect(tx.signatures.size).to.be.eq(0)
-        const signedTx = await safeSdk.signTransaction(tx, SigningMethod.ETH_SIGN_TYPED_DATA_V3)
-        chai.expect(tx.signatures.size).to.be.eq(0)
-        chai.expect(signedTx.signatures.size).to.be.eq(1)
-=======
     it('should add the signature of the current signer using eth_signTypedData', async () => {
       const { safe, contractNetworks, provider } = await setupTests()
       const safeAddress = await safe.getAddress()
@@ -308,7 +227,6 @@
         to: safeAddress,
         value: '0',
         data: '0x'
->>>>>>> af6e8fd0
       }
       const tx = await safeSdk.createTransaction({ transactions: [safeTransactionData] })
       chai.expect(tx.signatures.size).to.be.eq(0)
@@ -317,61 +235,50 @@
       chai.expect(signedTx.signatures.size).to.be.eq(1)
     })
 
-<<<<<<< HEAD
+    it('should add the signature of the current signer using eth_signTypedData_v3', async () => {
+      const { safe, contractNetworks, provider } = await setupTests()
+      const safeAddress = await safe.getAddress()
+      const safeSdk = await Safe.init({
+        provider,
+        safeAddress,
+        contractNetworks
+      })
+      const safeTransactionData = {
+        to: safeAddress,
+        value: '0',
+        data: '0x'
+      }
+      const tx = await safeSdk.createTransaction({ transactions: [safeTransactionData] })
+      chai.expect(tx.signatures.size).to.be.eq(0)
+      const signedTx = await safeSdk.signTransaction(tx, SigningMethod.ETH_SIGN_TYPED_DATA_V3)
+      chai.expect(tx.signatures.size).to.be.eq(0)
+      chai.expect(signedTx.signatures.size).to.be.eq(1)
+    })
+
     it('should add the signature of the current signer using eth_signTypedData_v4', async () => {
       const { safe, contractNetworks, provider } = await setupTests()
       const safeAddress = await safe.getAddress()
-      const safeSdk = await Safe.create({
-=======
-    it('should add the signature of the current signer using eth_signTypedData_v3', async () => {
-      const { safe, contractNetworks, provider } = await setupTests()
-      const safeAddress = await safe.getAddress()
-      const safeSdk = await Safe.init({
-        provider,
-        safeAddress,
-        contractNetworks
-      })
-      const safeTransactionData = {
-        to: safeAddress,
-        value: '0',
-        data: '0x'
-      }
-      const tx = await safeSdk.createTransaction({ transactions: [safeTransactionData] })
-      chai.expect(tx.signatures.size).to.be.eq(0)
-      const signedTx = await safeSdk.signTransaction(tx, SigningMethod.ETH_SIGN_TYPED_DATA_V3)
+      const safeSdk = await Safe.init({
+        provider,
+        safeAddress,
+        contractNetworks
+      })
+      const safeTransactionData = {
+        to: safeAddress,
+        value: '0',
+        data: '0x'
+      }
+      const tx = await safeSdk.createTransaction({ transactions: [safeTransactionData] })
+      chai.expect(tx.signatures.size).to.be.eq(0)
+      const signedTx = await safeSdk.signTransaction(tx, SigningMethod.ETH_SIGN_TYPED_DATA_V4)
       chai.expect(tx.signatures.size).to.be.eq(0)
       chai.expect(signedTx.signatures.size).to.be.eq(1)
     })
 
-    it('should add the signature of the current signer using eth_signTypedData_v4', async () => {
-      const { safe, contractNetworks, provider } = await setupTests()
-      const safeAddress = await safe.getAddress()
-      const safeSdk = await Safe.init({
->>>>>>> af6e8fd0
-        provider,
-        safeAddress,
-        contractNetworks
-      })
-      const safeTransactionData = {
-        to: safeAddress,
-        value: '0',
-        data: '0x'
-      }
-      const tx = await safeSdk.createTransaction({ transactions: [safeTransactionData] })
-      chai.expect(tx.signatures.size).to.be.eq(0)
-      const signedTx = await safeSdk.signTransaction(tx, SigningMethod.ETH_SIGN_TYPED_DATA_V4)
-      chai.expect(tx.signatures.size).to.be.eq(0)
-      chai.expect(signedTx.signatures.size).to.be.eq(1)
-    })
-
     it('should add the signature of the current signer using eth_signTypedData_v4 by default', async () => {
       const { safe, contractNetworks, provider } = await setupTests()
       const safeAddress = await safe.getAddress()
-<<<<<<< HEAD
-      const safeSdk = await Safe.create({
-=======
-      const safeSdk = await Safe.init({
->>>>>>> af6e8fd0
+      const safeSdk = await Safe.init({
         provider,
         safeAddress,
         contractNetworks
@@ -392,11 +299,7 @@
       const { safe, accounts, contractNetworks, provider } = await setupTests()
       const [account1, account2] = accounts
       const safeAddress = await safe.getAddress()
-<<<<<<< HEAD
-      const safeSdk = await Safe.create({
-=======
-      const safeSdk = await Safe.init({
->>>>>>> af6e8fd0
+      const safeSdk = await Safe.init({
         provider,
         safeAddress,
         contractNetworks
