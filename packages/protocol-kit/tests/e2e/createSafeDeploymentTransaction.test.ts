--- conflicted
+++ resolved
@@ -46,11 +46,7 @@
   itif(safeVersionDeployed == '1.4.1')('should return a Safe deployment transactions', async () => {
     const { contractNetworks, predictedSafe, provider } = await setupTests()
 
-<<<<<<< HEAD
-    const safeSdk = await Safe.create({
-=======
-    const safeSdk = await Safe.init({
->>>>>>> af6e8fd0
+    const safeSdk = await Safe.init({
       provider,
       predictedSafe,
       contractNetworks
@@ -71,11 +67,7 @@
   itif(safeVersionDeployed == '1.3.0')('should return a Safe deployment transactions', async () => {
     const { contractNetworks, predictedSafe, provider } = await setupTests()
 
-<<<<<<< HEAD
-    const safeSdk = await Safe.create({
-=======
-    const safeSdk = await Safe.init({
->>>>>>> af6e8fd0
+    const safeSdk = await Safe.init({
       provider,
       predictedSafe,
       contractNetworks
@@ -96,11 +88,7 @@
   itif(safeVersionDeployed == '1.2.0')('should return a Safe deployment transactions', async () => {
     const { contractNetworks, predictedSafe, provider } = await setupTests()
 
-<<<<<<< HEAD
-    const safeSdk = await Safe.create({
-=======
-    const safeSdk = await Safe.init({
->>>>>>> af6e8fd0
+    const safeSdk = await Safe.init({
       provider,
       predictedSafe,
       contractNetworks
@@ -121,11 +109,7 @@
   itif(safeVersionDeployed == '1.1.1')('should return a Safe deployment transactions', async () => {
     const { contractNetworks, predictedSafe, provider } = await setupTests()
 
-<<<<<<< HEAD
-    const safeSdk = await Safe.create({
-=======
-    const safeSdk = await Safe.init({
->>>>>>> af6e8fd0
+    const safeSdk = await Safe.init({
       provider,
       predictedSafe,
       contractNetworks
@@ -146,11 +130,7 @@
   itif(safeVersionDeployed == '1.0.0')('should return a Safe deployment transactions', async () => {
     const { contractNetworks, predictedSafe, provider } = await setupTests()
 
-<<<<<<< HEAD
-    const safeSdk = await Safe.create({
-=======
-    const safeSdk = await Safe.init({
->>>>>>> af6e8fd0
+    const safeSdk = await Safe.init({
       provider,
       predictedSafe,
       contractNetworks
@@ -171,11 +151,7 @@
   it('should contain the initializer setup call in the deployment data to sets the threshold & owners of the deployed Safe', async () => {
     const { contractNetworks, predictedSafe, chainId, provider } = await setupTests()
 
-<<<<<<< HEAD
-    const safeSdk = await Safe.create({
-=======
-    const safeSdk = await Safe.init({
->>>>>>> af6e8fd0
+    const safeSdk = await Safe.init({
       provider,
       predictedSafe,
       contractNetworks
@@ -207,11 +183,7 @@
       const { contractNetworks, predictedSafe, chainId, provider } = await setupTests()
 
       const safeProvider = new SafeProvider({ provider })
-<<<<<<< HEAD
-      const safeSdk = await Safe.create({
-=======
       const safeSdk = await Safe.init({
->>>>>>> af6e8fd0
         provider,
         predictedSafe,
         contractNetworks
@@ -234,11 +206,7 @@
       const { contractNetworks, predictedSafe, provider } = await setupTests()
 
       const safeProvider = new SafeProvider({ provider })
-<<<<<<< HEAD
-      const safeSdk = await Safe.create({
-=======
       const safeSdk = await Safe.init({
->>>>>>> af6e8fd0
         provider,
         predictedSafe,
         contractNetworks
@@ -259,11 +227,7 @@
 
       const customSaltNonce = '123456789'
 
-<<<<<<< HEAD
-      const safeSdk = await Safe.create({
-=======
       const safeSdk = await Safe.init({
->>>>>>> af6e8fd0
         provider,
         predictedSafe: {
           ...predictedSafe,
@@ -293,11 +257,7 @@
     const safe = await getSafeWithOwners([account1.address])
     const safeAddress = await safe.getAddress()
 
-<<<<<<< HEAD
-    const safeSdk = await Safe.create({
-=======
-    const safeSdk = await Safe.init({
->>>>>>> af6e8fd0
+    const safeSdk = await Safe.init({
       provider,
       safeAddress,
       contractNetworks
