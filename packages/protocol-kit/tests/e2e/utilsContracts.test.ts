import chai from 'chai'
import { deployments } from 'hardhat'
import { Eip1193Provider } from '@safe-global/safe-core-sdk-types'
import { getAccounts } from './utils/setupTestNetwork'
import { getContractNetworks } from './utils/setupContractNetworks'
import { getDefaultCallbackHandler } from './utils/setupContracts'
import { getEip1193Provider, getSafeProviderFromNetwork } from './utils/setupEthAdapter'
import {
  PREDETERMINED_SALT_NONCE,
  predictSafeAddress
} from '@safe-global/protocol-kit/contracts/utils'
import { safeVersionDeployed } from '@safe-global/protocol-kit/hardhat/deploy/deploy-contracts'
import {
  SafeDeploymentConfig,
  SafeAccountConfig,
  ContractNetworksConfig
} from '@safe-global/protocol-kit/types'
<<<<<<< HEAD
import Safe, { SafeFactory, DeploySafeProps, SafeProvider } from '@safe-global/protocol-kit/index'
=======
import Safe, { SafeFactory, DeploySafeProps } from '@safe-global/protocol-kit/index'
import { EthAdapter } from '@safe-global/protocol-kit/adapters/ethAdapter'
>>>>>>> f949a3c7
import { itif } from './utils/helpers'

// test util funcion to deploy a safe (needed to check the expected Safe Address)
async function deploySafe(
  deploySafeProps: DeploySafeProps,
  provider: Eip1193Provider,
  contractNetworks: ContractNetworksConfig,
  signerAddress?: string
): Promise<Safe> {
  const safeFactory = await SafeFactory.create({
    provider,
    signerAddress,
    safeVersion: safeVersionDeployed,
    contractNetworks
  })

  return await safeFactory.deploySafe(deploySafeProps)
}

describe('Contract utils', () => {
  const setupTests = deployments.createFixture(async ({ deployments, getChainId }) => {
    await deployments.fixture()
    const accounts = await getAccounts()
    const chainId = BigInt(await getChainId())
    const contractNetworks = await getContractNetworks(chainId)
    return {
      defaultCallbackHandler: await getDefaultCallbackHandler(),
      chainId,
      accounts,
      contractNetworks
    }
  })

  describe('predictSafeAddress', () => {
    it('returns the predicted address of a 1/1 Safe', async () => {
      const { accounts, contractNetworks, chainId } = await setupTests()

      // 1/1 Safe
      const [owner1] = accounts
      const owners = [owner1.address]
      const threshold = 1
      const safeVersion = safeVersionDeployed
      const provider = getEip1193Provider()
      const safeProvider = new SafeProvider({ providerOrUrl: provider })
      const customContracts = contractNetworks[chainId.toString()]

      const safeAccountConfig: SafeAccountConfig = {
        owners,
        threshold
      }

      const safeDeploymentConfig: SafeDeploymentConfig = {
        safeVersion,
        saltNonce: PREDETERMINED_SALT_NONCE
      }

      const predictedSafeAddress = await predictSafeAddress({
        safeProvider,
        chainId,
        safeAccountConfig,
        safeDeploymentConfig,
        customContracts
      })

      // we deploy the Safe with the given configuration and the deployed Safe address should be equal to the predicted one
      const deployedSafe = await deploySafe(
        { safeAccountConfig, saltNonce: safeDeploymentConfig.saltNonce },
        provider,
        contractNetworks,
        owner1.address
      )

      // We ensure the Safe is deployed, as getAddress() function is able to return an address for a predictedSafe
      const isSafeDeployed = await deployedSafe.isSafeDeployed()
      const expectedSafeAddress = await deployedSafe.getAddress()

      chai.expect(isSafeDeployed).to.be.true
      chai.expect(predictedSafeAddress).to.be.equal(expectedSafeAddress)
    })

    it('returns the predicted address of a 1/2 Safe', async () => {
      const { accounts, contractNetworks, chainId } = await setupTests()

      // 1/2 Safe
      const [owner1, owner2] = accounts
      const owners = [owner1.address, owner2.address]
      const threshold = 1
      const safeVersion = safeVersionDeployed
      const provider = getEip1193Provider()
      const safeProvider = new SafeProvider({ providerOrUrl: provider })
      const customContracts = contractNetworks[chainId.toString()]

      const safeAccountConfig: SafeAccountConfig = {
        owners,
        threshold
      }

      const safeDeploymentConfig: SafeDeploymentConfig = {
        safeVersion,
        saltNonce: PREDETERMINED_SALT_NONCE
      }

      const predictedSafeAddress = await predictSafeAddress({
        safeProvider,
        chainId,
        safeAccountConfig,
        safeDeploymentConfig,
        customContracts
      })

      // we deploy the Safe with the given configuration and the deployed Safe address should be equal to the predicted one
      const deployedSafe = await deploySafe(
        { safeAccountConfig, saltNonce: safeDeploymentConfig.saltNonce },
        provider,
        contractNetworks,
        owner1.address
      )

      // We ensure the Safe is deployed, as getAddress() function is able to return an address for a predictedSafe
      const isSafeDeployed = await deployedSafe.isSafeDeployed()
      const expectedSafeAddress = await deployedSafe.getAddress()

      chai.expect(isSafeDeployed).to.be.true
      chai.expect(predictedSafeAddress).to.be.equal(expectedSafeAddress)
    })

    it('returns the predicted address of a 2/2 Safe', async () => {
      const { accounts, contractNetworks, chainId } = await setupTests()

      // 2/2 Safe
      const [owner1, owner2] = accounts
      const owners = [owner1.address, owner2.address]
      const threshold = 2
      const safeVersion = safeVersionDeployed
      const provider = getEip1193Provider()
      const safeProvider = new SafeProvider({ providerOrUrl: provider })
      const customContracts = contractNetworks[chainId.toString()]

      const safeAccountConfig: SafeAccountConfig = {
        owners,
        threshold
      }

      const safeDeploymentConfig: SafeDeploymentConfig = {
        safeVersion,
        saltNonce: PREDETERMINED_SALT_NONCE
      }

      const predictedSafeAddress = await predictSafeAddress({
        safeProvider,
        chainId,
        safeAccountConfig,
        safeDeploymentConfig,
        customContracts
      })

      // we deploy the Safe with the given configuration and the deployed Safe address should be equal to the predicted one
      const deployedSafe = await deploySafe(
        { safeAccountConfig, saltNonce: safeDeploymentConfig.saltNonce },
        provider,
        contractNetworks,
        owner1.address
      )

      // We ensure the Safe is deployed, as getAddress() function is able to return an address for a predictedSafe
      const isSafeDeployed = await deployedSafe.isSafeDeployed()
      const expectedSafeAddress = await deployedSafe.getAddress()

      chai.expect(isSafeDeployed).to.be.true
      chai.expect(predictedSafeAddress).to.be.equal(expectedSafeAddress)
    })

    it('should fail if the provided threshold is invalid (greater than owners length)', async () => {
      const { accounts, contractNetworks, chainId } = await setupTests()

      // invalid threshold 3/2 Safe
      const [owner1, owner2] = accounts
      const owners = [owner1.address, owner2.address]
      const invalidThreshold = 3
      const safeVersion = safeVersionDeployed
      const provider = getEip1193Provider()
      const safeProvider = new SafeProvider({ providerOrUrl: provider })
      const customContracts = contractNetworks[chainId.toString()]

      const safeAccountConfig: SafeAccountConfig = {
        owners,
        threshold: invalidThreshold
      }

      const safeDeploymentConfig: SafeDeploymentConfig = {
        safeVersion,
        saltNonce: PREDETERMINED_SALT_NONCE
      }

      const predictSafeAddressWithInvalidThreshold = {
        safeProvider,
        chainId,
        safeAccountConfig,
        safeDeploymentConfig,
        customContracts
      }

      await chai
        .expect(predictSafeAddress(predictSafeAddressWithInvalidThreshold))
        .to.be.rejectedWith('Threshold must be lower than or equal to owners length')
    })

    it('should fail if the provided threshold is invalid (zero value)', async () => {
      const { accounts, contractNetworks, chainId } = await setupTests()

      // invalid threshold 0/2 Safe
      const [owner1, owner2] = accounts
      const owners = [owner1.address, owner2.address]
      const invalidThreshold = 0
      const safeVersion = safeVersionDeployed
      const provider = getEip1193Provider()
      const safeProvider = new SafeProvider({ providerOrUrl: provider })
      const customContracts = contractNetworks[chainId.toString()]

      const safeAccountConfig: SafeAccountConfig = {
        owners,
        threshold: invalidThreshold
      }

      const safeDeploymentConfig: SafeDeploymentConfig = {
        safeVersion,
        saltNonce: PREDETERMINED_SALT_NONCE
      }

      const predictSafeAddressWithInvalidThreshold = {
        safeProvider,
        chainId,
        safeAccountConfig,
        safeDeploymentConfig,
        customContracts
      }

      await chai
        .expect(predictSafeAddress(predictSafeAddressWithInvalidThreshold))
        .to.be.rejectedWith('Threshold must be greater than or equal to 1')
    })

    it('should fail if the provided threshold is invalid (negative value)', async () => {
      const { accounts, contractNetworks, chainId } = await setupTests()

      // invalid threshold -2/2 Safe
      const [owner1, owner2] = accounts
      const owners = [owner1.address, owner2.address]
      const invalidThreshold = -2
      const safeVersion = safeVersionDeployed
      const provider = getEip1193Provider()
      const safeProvider = new SafeProvider({ providerOrUrl: provider })
      const customContracts = contractNetworks[chainId.toString()]

      const safeAccountConfig: SafeAccountConfig = {
        owners,
        threshold: invalidThreshold
      }

      const safeDeploymentConfig: SafeDeploymentConfig = {
        safeVersion,
        saltNonce: PREDETERMINED_SALT_NONCE
      }

      const predictSafeAddressWithInvalidThreshold = {
        safeProvider,
        chainId,
        safeAccountConfig,
        safeDeploymentConfig,
        customContracts
      }

      await chai
        .expect(predictSafeAddress(predictSafeAddressWithInvalidThreshold))
        .to.be.rejectedWith('Threshold must be greater than or equal to 1')
    })

    it('should fail if no owners are present (empty array)', async () => {
      const { contractNetworks, chainId } = await setupTests()

      // invalid owners 1/0 Safe
      const invalidOwners: string[] = []
      const threshold = 1
      const safeVersion = safeVersionDeployed
      const provider = getEip1193Provider()
      const safeProvider = new SafeProvider({ providerOrUrl: provider })
      const customContracts = contractNetworks[chainId.toString()]

      const safeAccountConfig: SafeAccountConfig = {
        owners: invalidOwners,
        threshold
      }

      const safeDeploymentConfig: SafeDeploymentConfig = {
        safeVersion,
        saltNonce: PREDETERMINED_SALT_NONCE
      }

      const predictSafeAddressWithInvalidThreshold = {
        safeProvider,
        chainId,
        safeAccountConfig,
        safeDeploymentConfig,
        customContracts
      }

      await chai
        .expect(predictSafeAddress(predictSafeAddressWithInvalidThreshold))
        .to.be.rejectedWith('Owner list must have at least one owner')
    })

    it('returns different addresses with different saltNonce value but same Safe config (threshold & owners)', async () => {
      const { accounts, contractNetworks, chainId } = await setupTests()

      // 1/2 Safe
      const [owner1, owner2] = accounts
      const owners = [owner1.address, owner2.address]
      const threshold = 1
      const safeVersion = safeVersionDeployed
      const provider = getEip1193Provider()
      const safeProvider = new SafeProvider({ providerOrUrl: provider })
      const customContracts = contractNetworks[chainId.toString()]

      const safeAccountConfig: SafeAccountConfig = {
        owners,
        threshold
      }

      const firstSaltNonce = '1'
      const secondSaltNonce = '2'
      const thirdSaltNonce = '3'

      const predictedSafeAddress1 = await predictSafeAddress({
        safeProvider,
        chainId,
        safeAccountConfig,
        safeDeploymentConfig: {
          safeVersion,
          saltNonce: firstSaltNonce
        },
        customContracts
      })

      // we deploy the Safe with the given configuration and the deployed Safe address should be equal to the predicted one
      const firstDeployedSafe = await deploySafe(
        { safeAccountConfig, saltNonce: firstSaltNonce },
        provider,
        contractNetworks,
        owner1.address
      )

      // We ensure the Safe is deployed, as getAddress() function is able to return an address for a predictedSafe
      chai.expect(await firstDeployedSafe.isSafeDeployed()).to.be.true
      // expected safe address for saltNonce = 1
      chai.expect(predictedSafeAddress1).to.be.equal(await firstDeployedSafe.getAddress())

      const predictedSafeAddress2 = await predictSafeAddress({
        safeProvider,
        chainId,
        safeAccountConfig,
        safeDeploymentConfig: {
          safeVersion,
          saltNonce: secondSaltNonce
        },
        customContracts
      })

      // we deploy the Safe with the given configuration and the deployed Safe address should be equal to the predicted one
      const secondDeployedSafe = await deploySafe(
        { safeAccountConfig, saltNonce: secondSaltNonce },
        provider,
        contractNetworks,
        owner1.address
      )

      // We ensure the Safe is deployed, as getAddress() function is able to return an address for a predictedSafe
      chai.expect(await secondDeployedSafe.isSafeDeployed()).to.be.true
      // expected safe address for saltNonce = 2
      chai.expect(predictedSafeAddress2).to.be.equal(await secondDeployedSafe.getAddress())

      const predictedSafeAddress3 = await predictSafeAddress({
        safeProvider,
        chainId,
        safeAccountConfig,
        safeDeploymentConfig: {
          safeVersion,
          saltNonce: thirdSaltNonce
        },
        customContracts
      })

      // we deploy the Safe with the given configuration and the deployed Safe address should be equal to the predicted one
      const thirdDeployedSafe = await deploySafe(
        { safeAccountConfig, saltNonce: thirdSaltNonce },
        provider,
        contractNetworks,
        owner1.address
      )

      // We ensure the Safe is deployed, as getAddress() function is able to return an address for a predictedSafe
      chai.expect(await thirdDeployedSafe.isSafeDeployed()).to.be.true
      // expected safe address for saltNonce = 3
      chai.expect(predictedSafeAddress3).to.be.equal(await thirdDeployedSafe.getAddress())
    })

    it('returns the same predicted address for multiple calls to predictedSafeAddress with the same config (owners, threshold & saltNonce)', async () => {
      const { accounts, contractNetworks, chainId } = await setupTests()

      // 2/2 Safe
      const [owner1, owner2] = accounts
      const owners = [owner1.address, owner2.address]
      const threshold = 2
      const safeVersion = safeVersionDeployed
      const provider = getEip1193Provider()
      const safeProvider = new SafeProvider({ providerOrUrl: provider })
      const customContracts = contractNetworks[chainId.toString()]

      const safeAccountConfig: SafeAccountConfig = {
        owners,
        threshold
      }

      const safeDeploymentConfig: SafeDeploymentConfig = {
        safeVersion,
        saltNonce: PREDETERMINED_SALT_NONCE
      }

      // we deploy the Safe with the given configuration and the deployed Safe address should be equal to the predicted one
      const deployedSafe = await deploySafe(
        { safeAccountConfig, saltNonce: safeDeploymentConfig.saltNonce },
        provider,
        contractNetworks,
        owner1.address
      )
      // We ensure the Safe is deployed, as getAddress() function is able to return an address for a predictedSafe
      const isSafeDeployed = await deployedSafe.isSafeDeployed()
      const expectedSafeAddress = await deployedSafe.getAddress()

      const firstPredictedSafeAddress = await predictSafeAddress({
        safeProvider,
        chainId,
        safeAccountConfig,
        safeDeploymentConfig,
        customContracts
      })

      const secondPredictedSafeAddress = await predictSafeAddress({
        safeProvider,
        chainId,
        safeAccountConfig,
        safeDeploymentConfig,
        customContracts
      })

      const thirdPredictedSafeAddress = await predictSafeAddress({
        safeProvider,
        chainId,
        safeAccountConfig,
        safeDeploymentConfig,
        customContracts
      })

      chai.expect(isSafeDeployed).to.be.true
      // returns the same predicted address each call
      chai.expect(firstPredictedSafeAddress).to.be.equal(expectedSafeAddress)
      chai.expect(secondPredictedSafeAddress).to.be.equal(expectedSafeAddress)
      chai.expect(thirdPredictedSafeAddress).to.be.equal(expectedSafeAddress)
    })

    itif(safeVersionDeployed > '1.0.0')(
      'safeDeploymentConfig is an optional parameter',
      async () => {
        const { accounts, contractNetworks, chainId } = await setupTests()

        // 1/1 Safe
        const [owner1] = accounts
        const owners = [owner1.address]
        const threshold = 1
        const provider = getEip1193Provider()
        const customContracts = contractNetworks[chainId.toString()]

        const safeAccountConfig: SafeAccountConfig = {
          owners,
          threshold
        }

        const safeProvider = new SafeProvider({ providerOrUrl: provider })

        const predictedSafeAddress = await predictSafeAddress({
          safeProvider,
          chainId,
          safeAccountConfig,
          customContracts
        })

        // we deploy the Safe by providing only the safeAccountConfig (owners & threshold)
        const deployedSafe = await deploySafe(
          { safeAccountConfig },
          provider,
          contractNetworks,
          owner1.address
        )

        // We ensure the Safe is deployed
        const isSafeDeployed = await deployedSafe.isSafeDeployed()
        chai.expect(isSafeDeployed).to.be.true

        // The deployed Safe address should be equal to the predicted address
        const expectedSafeAddress = await deployedSafe.getAddress()
        chai.expect(predictedSafeAddress).to.be.equal(expectedSafeAddress)
      }
    )

    itif(safeVersionDeployed === '1.3.0')(
      'returns the predicted address for Safes deployed on zkSync Era',
      async () => {
        const { contractNetworks } = await setupTests()

        const safeVersion = safeVersionDeployed
        // Create ISafeProvider instance
        const safeProvider = getSafeProviderFromNetwork('zksync')
        const chainId = await safeProvider.getChainId()
        const customContracts = contractNetworks[chainId.toString()]

        // We check real deployments from zksync return the expected address.

        // 1/1 Safe
        const safeAccountConfig1: SafeAccountConfig = {
          owners: ['0xc6b82bA149CFA113f8f48d5E3b1F78e933e16DfD'],
          threshold: 1
        }
        const safeDeploymentConfig1: SafeDeploymentConfig = {
          safeVersion,
          saltNonce: '1691490995332'
        }
        const expectedSafeAddress1 = '0x4e19dA81a54eFbaBeb9AD50646f7643076475D65'

        const firstPredictedSafeAddress = await predictSafeAddress({
          safeProvider,
          chainId,
          safeAccountConfig: safeAccountConfig1,
          safeDeploymentConfig: safeDeploymentConfig1,
          customContracts
        })

        // 1/2 Safe
        const safeAccountConfig2: SafeAccountConfig = {
          owners: [
            '0x7E5E1C1FC6d625C1e60d78fDAB1CCE91e32261e4',
            '0x6994Dc2544C1137b355488A9fc7b4F6EC2Bfeb5D'
          ],
          threshold: 1
        }
        const safeDeploymentConfig2: SafeDeploymentConfig = {
          safeVersion,
          saltNonce: '1690771277826'
        }
        const expectedSafeAddress2 = '0x60c7F13dE7C8Fb88b3845e58859658bdc44243F8'

        const secondPredictedSafeAddress = await predictSafeAddress({
          safeProvider,
          chainId,
          safeAccountConfig: safeAccountConfig2,
          safeDeploymentConfig: safeDeploymentConfig2,
          customContracts
        })

        // 2/3 Safe
        const safeAccountConfig3: SafeAccountConfig = {
          owners: [
            '0x99999A3C4cB8427c44294Ad36895b6a3A047060d',
            '0x1234561fEd41DD2D867a038bBdB857f291864225',
            '0xe2c1F5DDcc99B0D70584fB4aD9D52b49cD4Cab03'
          ],
          threshold: 2
        }
        const safeDeploymentConfig3: SafeDeploymentConfig = {
          safeVersion,
          saltNonce: '1690944491662'
        }
        const expectedSafeAddress3 = '0xD971FAA20db3ad4d51D453047ca03Ce4ec164CE2'

        const thirdPredictedSafeAddress = await predictSafeAddress({
          safeProvider,
          chainId,
          safeAccountConfig: safeAccountConfig3,
          safeDeploymentConfig: safeDeploymentConfig3,
          customContracts
        })

        // returns the same predicted address each call
        chai.expect(firstPredictedSafeAddress).to.be.equal(expectedSafeAddress1)
        chai.expect(secondPredictedSafeAddress).to.be.equal(expectedSafeAddress2)
        chai.expect(thirdPredictedSafeAddress).to.be.equal(expectedSafeAddress3)
      }
    )

    itif(safeVersionDeployed === '1.3.0')(
      // see: https://github.com/safe-global/safe-core-sdk/issues/598
      'returns the correct predicted address for each chain',
      async () => {
        const { accounts } = await setupTests()
        const [owner] = accounts
        const safeVersion = safeVersionDeployed

        const gnosisSafeProvider = getSafeProviderFromNetwork('gnosis')
        const zkSyncSafeProvider = getSafeProviderFromNetwork('zksync')
        const sepoliaSafeProvider = getSafeProviderFromNetwork('sepolia')
        const mainnetSafeProvider = getSafeProviderFromNetwork('mainnet')

        // 1/1 Safe
        const safeAccountConfig: SafeAccountConfig = {
          owners: [owner.address],
          threshold: 1
        }
        const safeDeploymentConfig: SafeDeploymentConfig = {
          safeVersion,
          saltNonce: '1691490995332'
        }

        const gnosisPredictedSafeAddress = await predictSafeAddress({
          safeProvider: gnosisSafeProvider,
          chainId: await gnosisSafeProvider.getChainId(),
          safeAccountConfig: safeAccountConfig,
          safeDeploymentConfig: safeDeploymentConfig
        })

        const zkSyncPredictedSafeAddress = await predictSafeAddress({
          safeProvider: zkSyncSafeProvider,
          chainId: await zkSyncSafeProvider.getChainId(),
          safeAccountConfig: safeAccountConfig,
          safeDeploymentConfig: safeDeploymentConfig
        })

        const sepoliaPredictedSafeAddress = await predictSafeAddress({
          safeProvider: sepoliaSafeProvider,
          chainId: await sepoliaSafeProvider.getChainId(),
          safeAccountConfig: safeAccountConfig,
          safeDeploymentConfig: safeDeploymentConfig
        })

        const mainnetPredictedSafeAddress = await predictSafeAddress({
          safeProvider: mainnetSafeProvider,
          chainId: await mainnetSafeProvider.getChainId(),
          safeAccountConfig: safeAccountConfig,
          safeDeploymentConfig: safeDeploymentConfig
        })

        const expectedGnosisSafeAddress = '0x30421B2bE26942448CD6C690f21F551BF6C8A45F'
        const expectedSkSyncSafeAddress = '0x4680B7AC23A98d5D68c21e3d6F8cBC9576A5920A'
        const expectedSepoliaSafeAddress = '0x7f44E49C9E4C7D19fA2A704c2E66527Bd4688f99'
        const expectedMainnetSafeAddress = '0x9C1C8c37a68242cEC6d68Ab091583c81FBF479C0'

        // returns the correct predicted address for each chain
        chai.expect(gnosisPredictedSafeAddress).to.be.equal(expectedGnosisSafeAddress)
        chai.expect(zkSyncPredictedSafeAddress).to.be.equal(expectedSkSyncSafeAddress)
        chai.expect(sepoliaPredictedSafeAddress).to.be.equal(expectedSepoliaSafeAddress)
        chai.expect(mainnetPredictedSafeAddress).to.be.equal(expectedMainnetSafeAddress)
      }
    )
  })
})<|MERGE_RESOLUTION|>--- conflicted
+++ resolved
@@ -15,12 +15,8 @@
   SafeAccountConfig,
   ContractNetworksConfig
 } from '@safe-global/protocol-kit/types'
-<<<<<<< HEAD
-import Safe, { SafeFactory, DeploySafeProps, SafeProvider } from '@safe-global/protocol-kit/index'
-=======
 import Safe, { SafeFactory, DeploySafeProps } from '@safe-global/protocol-kit/index'
-import { EthAdapter } from '@safe-global/protocol-kit/adapters/ethAdapter'
->>>>>>> f949a3c7
+import { SafeProvider } from '@safe-global/protocol-kit/adapters/ethAdapter'
 import { itif } from './utils/helpers'
 
 // test util funcion to deploy a safe (needed to check the expected Safe Address)
