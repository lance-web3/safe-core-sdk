<<<<<<< HEAD
import { ZeroAddress, JsonFragment } from 'ethers'
=======
import { Contract, ZeroAddress } from 'ethers'
>>>>>>> f949a3c7
import {
  compatibilityFallbackHandlerDeployed,
  createCallDeployed,
  multiSendCallOnlyDeployed,
  multiSendDeployed,
  proxyFactoryDeployed,
  safeDeployed,
  safeVersionDeployed,
  signMessageLibDeployed,
  simulateTxAccessorDeployed
} from '@safe-global/protocol-kit/hardhat/deploy/deploy-contracts'
import { deployments, ethers } from 'hardhat'
import semverSatisfies from 'semver/functions/satisfies'

// TODO: changue contract por abitype objts

export const getSafeSingleton = async (): Promise<{
<<<<<<< HEAD
  contract: Safe_V1_4_1 | Safe_V1_3_0 | Safe_V1_2_0 | Safe_V1_1_1 | Safe_V1_0_0
  abi: JsonFragment | JsonFragment[]
=======
  contract: Contract
  abi: AbiItem | AbiItem[]
>>>>>>> f949a3c7
}> => {
  const SafeDeployment = await deployments.get(safeDeployed.name)
  const Safe = await ethers.getContractFactory(safeDeployed.name)
  return {
    contract: Safe.attach(SafeDeployment.address),
    abi: SafeDeployment.abi
  }
}

export const getFactory = async (): Promise<{
<<<<<<< HEAD
  contract:
    | SafeProxyFactory_V1_4_1
    | SafeProxyFactory_V1_3_0
    | SafeProxyFactory_V1_1_1
    | SafeProxyFactory_V1_0_0
  abi: JsonFragment | JsonFragment[]
=======
  contract: Contract
  abi: AbiItem | AbiItem[]
>>>>>>> f949a3c7
}> => {
  const FactoryDeployment = await deployments.get(proxyFactoryDeployed.name)
  const Factory = await ethers.getContractFactory(proxyFactoryDeployed.name)
  return {
    contract: Factory.attach(FactoryDeployment.address),
    abi: FactoryDeployment.abi
  }
}

export const getSafeTemplate = async (): Promise<Contract> => {
  const randomSaltNonce = Math.floor(Math.random() * 1000000000) + 1
  const singleton = (await getSafeSingleton()).contract
  const factory = (await getFactory()).contract
  const singletonAddress = await singleton.getAddress()
  const template = await factory.createProxyWithNonce.staticCall(
    singletonAddress,
    '0x',
    randomSaltNonce
  )
  await factory
    .createProxyWithNonce(singletonAddress, '0x', randomSaltNonce)
    .then((tx: any) => tx.wait())
  const Safe = await ethers.getContractFactory(safeDeployed.name)
  return Safe.attach(template)
}

export const getSafeWithOwners = async (
  owners: string[],
  threshold?: number,
  fallbackHandler?: string
): Promise<Contract> => {
  const template = await getSafeTemplate()
  if (semverSatisfies(safeVersionDeployed, '<=1.0.0')) {
    await template.setup(
      owners,
      threshold || owners.length,
      ZeroAddress,
      '0x',
      ZeroAddress,
      0,
      ZeroAddress
    )
  } else {
    await template.setup(
      owners,
      threshold || owners.length,
      ZeroAddress,
      '0x',
      fallbackHandler || (await (await getCompatibilityFallbackHandler()).contract.getAddress()),
      ZeroAddress,
      0,
      ZeroAddress
    )
  }
  return template
}

export const getCompatibilityFallbackHandler = async (): Promise<{
<<<<<<< HEAD
  contract: CompatibilityFallbackHandler_V1_4_1 | CompatibilityFallbackHandler_V1_3_0
  abi: JsonFragment | JsonFragment[]
=======
  contract: Contract
  abi: AbiItem | AbiItem[]
>>>>>>> f949a3c7
}> => {
  const CompatibilityFallbackHandlerDeployment = await deployments.get(
    compatibilityFallbackHandlerDeployed.name
  )
  const CompatibilityFallbackHandler = await ethers.getContractFactory(
    compatibilityFallbackHandlerDeployed.name
  )
  return {
    contract: CompatibilityFallbackHandler.attach(CompatibilityFallbackHandlerDeployment.address),
    abi: CompatibilityFallbackHandlerDeployment.abi
  }
}

export const getMultiSend = async (): Promise<{
<<<<<<< HEAD
  contract: MultiSend_V1_4_1 | MultiSend_V1_3_0 | MultiSend_V1_1_1
  abi: JsonFragment | JsonFragment[]
=======
  contract: Contract
  abi: AbiItem | AbiItem[]
>>>>>>> f949a3c7
}> => {
  const MultiSendDeployment = await deployments.get(multiSendDeployed.name)
  const MultiSend = await ethers.getContractFactory(multiSendDeployed.name)
  return {
    contract: MultiSend.attach(MultiSendDeployment.address),
    abi: MultiSendDeployment.abi
  }
}

export const getMultiSendCallOnly = async (): Promise<{
<<<<<<< HEAD
  contract: MultiSendCallOnly_V1_4_1 | MultiSendCallOnly_V1_3_0
  abi: JsonFragment | JsonFragment[]
=======
  contract: Contract
  abi: AbiItem | AbiItem[]
>>>>>>> f949a3c7
}> => {
  const MultiSendCallOnlyDeployment = await deployments.get(multiSendCallOnlyDeployed.name)
  const MultiSendCallOnly = await ethers.getContractFactory(multiSendCallOnlyDeployed.name)
  return {
    contract: MultiSendCallOnly.attach(MultiSendCallOnlyDeployment.address),
    abi: MultiSendCallOnlyDeployment.abi
  }
}

export const getSignMessageLib = async (): Promise<{
<<<<<<< HEAD
  contract: SignMessageLib_V1_4_1 | SignMessageLib_V1_3_0
  abi: JsonFragment | JsonFragment[]
=======
  contract: Contract
  abi: AbiItem | AbiItem[]
>>>>>>> f949a3c7
}> => {
  const SignMessageLibDeployment = await deployments.get(signMessageLibDeployed.name)
  const SignMessageLib = await ethers.getContractFactory(signMessageLibDeployed.name)
  return {
    contract: SignMessageLib.attach(SignMessageLibDeployment.address),
    abi: SignMessageLibDeployment.abi
  }
}

export const getCreateCall = async (): Promise<{
<<<<<<< HEAD
  contract: CreateCall_V1_4_1 | CreateCall_V1_3_0
  abi: JsonFragment | JsonFragment[]
=======
  contract: Contract
  abi: AbiItem | AbiItem[]
>>>>>>> f949a3c7
}> => {
  const CreateCallDeployment = await deployments.get(createCallDeployed.name)
  const CreateCall = await ethers.getContractFactory(createCallDeployed.name)
  return {
    contract: CreateCall.attach(CreateCallDeployment.address),
    abi: CreateCallDeployment.abi
  }
}

export const getSimulateTxAccessor = async (): Promise<{
<<<<<<< HEAD
  contract: SimulateTxAccessor_V1_4_1 | SimulateTxAccessor_V1_3_0
  abi: JsonFragment | JsonFragment[]
=======
  contract: Contract
  abi: AbiItem | AbiItem[]
>>>>>>> f949a3c7
}> => {
  const SimulateTxAccessorDeployment = await deployments.get(simulateTxAccessorDeployed.name)
  const SimulateTxAccessor = await ethers.getContractFactory(simulateTxAccessorDeployed.name)
  return {
    contract: SimulateTxAccessor.attach(SimulateTxAccessorDeployment.address),
    abi: SimulateTxAccessorDeployment.abi
  }
}

export const getDailyLimitModule = async (): Promise<Contract> => {
  const DailyLimitModuleDeployment = await deployments.get('DailyLimitModule')
  const DailyLimitModule = await ethers.getContractFactory('DailyLimitModule')
  return DailyLimitModule.attach(DailyLimitModuleDeployment.address)
}

export const getSocialRecoveryModule = async (): Promise<Contract> => {
  const SocialRecoveryModuleDeployment = await deployments.get('SocialRecoveryModule')
  const SocialRecoveryModule = await ethers.getContractFactory('SocialRecoveryModule')
  return SocialRecoveryModule.attach(SocialRecoveryModuleDeployment.address)
}

export const getERC20Mintable = async (): Promise<Contract> => {
  const ERC20MintableDeployment = await deployments.get('ERC20Mintable')
  const ERC20Mintable = await ethers.getContractFactory('ERC20Mintable')
  return ERC20Mintable.attach(ERC20MintableDeployment.address)
}

export const getDebugTransactionGuard = async (): Promise<Contract> => {
  const contractName = semverSatisfies(safeVersionDeployed, '<=1.3.0')
    ? 'DebugTransactionGuard_SV1_3_0'
    : 'DebugTransactionGuard_SV1_4_1'
  const DebugTransactionGuardDeployment = await deployments.get(contractName)
  const DebugTransactionGuard = await ethers.getContractFactory(contractName)
  return DebugTransactionGuard.attach(DebugTransactionGuardDeployment.address)
}

export const getDefaultCallbackHandler = async (): Promise<Contract> => {
  const contractName = semverSatisfies(safeVersionDeployed, '<=1.3.0')
    ? 'DefaultCallbackHandler_SV1_3_0'
    : 'TokenCallbackHandler_SV1_4_1'
  const DefaultCallbackHandlerDeployment = await deployments.get(contractName)
  const DefaultCallbackHandler = await ethers.getContractFactory(contractName)
  return DefaultCallbackHandler.attach(DefaultCallbackHandlerDeployment.address)
}<|MERGE_RESOLUTION|>--- conflicted
+++ resolved
@@ -1,8 +1,4 @@
-<<<<<<< HEAD
-import { ZeroAddress, JsonFragment } from 'ethers'
-=======
-import { Contract, ZeroAddress } from 'ethers'
->>>>>>> f949a3c7
+import { Contract, ZeroAddress, JsonFragment } from 'ethers'
 import {
   compatibilityFallbackHandlerDeployed,
   createCallDeployed,
@@ -20,13 +16,8 @@
 // TODO: changue contract por abitype objts
 
 export const getSafeSingleton = async (): Promise<{
-<<<<<<< HEAD
-  contract: Safe_V1_4_1 | Safe_V1_3_0 | Safe_V1_2_0 | Safe_V1_1_1 | Safe_V1_0_0
-  abi: JsonFragment | JsonFragment[]
-=======
-  contract: Contract
-  abi: AbiItem | AbiItem[]
->>>>>>> f949a3c7
+  contract: Contract
+  abi: JsonFragment | JsonFragment[]
 }> => {
   const SafeDeployment = await deployments.get(safeDeployed.name)
   const Safe = await ethers.getContractFactory(safeDeployed.name)
@@ -37,17 +28,8 @@
 }
 
 export const getFactory = async (): Promise<{
-<<<<<<< HEAD
-  contract:
-    | SafeProxyFactory_V1_4_1
-    | SafeProxyFactory_V1_3_0
-    | SafeProxyFactory_V1_1_1
-    | SafeProxyFactory_V1_0_0
-  abi: JsonFragment | JsonFragment[]
-=======
-  contract: Contract
-  abi: AbiItem | AbiItem[]
->>>>>>> f949a3c7
+  contract: Contract
+  abi: JsonFragment | JsonFragment[]
 }> => {
   const FactoryDeployment = await deployments.get(proxyFactoryDeployed.name)
   const Factory = await ethers.getContractFactory(proxyFactoryDeployed.name)
@@ -106,13 +88,8 @@
 }
 
 export const getCompatibilityFallbackHandler = async (): Promise<{
-<<<<<<< HEAD
-  contract: CompatibilityFallbackHandler_V1_4_1 | CompatibilityFallbackHandler_V1_3_0
-  abi: JsonFragment | JsonFragment[]
-=======
-  contract: Contract
-  abi: AbiItem | AbiItem[]
->>>>>>> f949a3c7
+  contract: Contract
+  abi: JsonFragment | JsonFragment[]
 }> => {
   const CompatibilityFallbackHandlerDeployment = await deployments.get(
     compatibilityFallbackHandlerDeployed.name
@@ -127,13 +104,8 @@
 }
 
 export const getMultiSend = async (): Promise<{
-<<<<<<< HEAD
-  contract: MultiSend_V1_4_1 | MultiSend_V1_3_0 | MultiSend_V1_1_1
-  abi: JsonFragment | JsonFragment[]
-=======
-  contract: Contract
-  abi: AbiItem | AbiItem[]
->>>>>>> f949a3c7
+  contract: Contract
+  abi: JsonFragment | JsonFragment[]
 }> => {
   const MultiSendDeployment = await deployments.get(multiSendDeployed.name)
   const MultiSend = await ethers.getContractFactory(multiSendDeployed.name)
@@ -144,13 +116,8 @@
 }
 
 export const getMultiSendCallOnly = async (): Promise<{
-<<<<<<< HEAD
-  contract: MultiSendCallOnly_V1_4_1 | MultiSendCallOnly_V1_3_0
-  abi: JsonFragment | JsonFragment[]
-=======
-  contract: Contract
-  abi: AbiItem | AbiItem[]
->>>>>>> f949a3c7
+  contract: Contract
+  abi: JsonFragment | JsonFragment[]
 }> => {
   const MultiSendCallOnlyDeployment = await deployments.get(multiSendCallOnlyDeployed.name)
   const MultiSendCallOnly = await ethers.getContractFactory(multiSendCallOnlyDeployed.name)
@@ -161,13 +128,8 @@
 }
 
 export const getSignMessageLib = async (): Promise<{
-<<<<<<< HEAD
-  contract: SignMessageLib_V1_4_1 | SignMessageLib_V1_3_0
-  abi: JsonFragment | JsonFragment[]
-=======
-  contract: Contract
-  abi: AbiItem | AbiItem[]
->>>>>>> f949a3c7
+  contract: Contract
+  abi: JsonFragment | JsonFragment[]
 }> => {
   const SignMessageLibDeployment = await deployments.get(signMessageLibDeployed.name)
   const SignMessageLib = await ethers.getContractFactory(signMessageLibDeployed.name)
@@ -178,13 +140,8 @@
 }
 
 export const getCreateCall = async (): Promise<{
-<<<<<<< HEAD
-  contract: CreateCall_V1_4_1 | CreateCall_V1_3_0
-  abi: JsonFragment | JsonFragment[]
-=======
-  contract: Contract
-  abi: AbiItem | AbiItem[]
->>>>>>> f949a3c7
+  contract: Contract
+  abi: JsonFragment | JsonFragment[]
 }> => {
   const CreateCallDeployment = await deployments.get(createCallDeployed.name)
   const CreateCall = await ethers.getContractFactory(createCallDeployed.name)
@@ -195,13 +152,8 @@
 }
 
 export const getSimulateTxAccessor = async (): Promise<{
-<<<<<<< HEAD
-  contract: SimulateTxAccessor_V1_4_1 | SimulateTxAccessor_V1_3_0
-  abi: JsonFragment | JsonFragment[]
-=======
-  contract: Contract
-  abi: AbiItem | AbiItem[]
->>>>>>> f949a3c7
+  contract: Contract
+  abi: JsonFragment | JsonFragment[]
 }> => {
   const SimulateTxAccessorDeployment = await deployments.get(simulateTxAccessorDeployed.name)
   const SimulateTxAccessor = await ethers.getContractFactory(simulateTxAccessorDeployed.name)
