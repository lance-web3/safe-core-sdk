import { ContractTransactionReceipt } from 'ethers'
<<<<<<< HEAD
import { ISafeProvider, TransactionResult } from '@safe-global/safe-core-sdk-types'
=======
import { TransactionResult } from '@safe-global/safe-core-sdk-types'
import { EthAdapter } from '@safe-global/protocol-kit/adapters/ethAdapter'
>>>>>>> f949a3c7
import { TransactionReceipt } from 'web3-core/types'

export async function waitSafeTxReceipt(
  txResult: TransactionResult
): Promise<ContractTransactionReceipt | TransactionReceipt | undefined> {
  const receipt: ContractTransactionReceipt | TransactionReceipt | undefined = txResult.promiEvent
    ? await new Promise(
        (resolve, reject) =>
          txResult.promiEvent &&
          txResult.promiEvent
            .on('confirmation', (_confirmationNumber: any, receipt: TransactionReceipt) =>
              resolve(receipt)
            )
            .catch(reject)
      )
    : txResult.transactionResponse && (await txResult.transactionResponse.wait())
  return receipt
}

export async function getTransaction(
  safeProvider: ISafeProvider,
  transactionHash: string
): Promise<any> {
  return safeProvider.getTransaction(transactionHash)
}<|MERGE_RESOLUTION|>--- conflicted
+++ resolved
@@ -1,10 +1,6 @@
 import { ContractTransactionReceipt } from 'ethers'
-<<<<<<< HEAD
-import { ISafeProvider, TransactionResult } from '@safe-global/safe-core-sdk-types'
-=======
 import { TransactionResult } from '@safe-global/safe-core-sdk-types'
-import { EthAdapter } from '@safe-global/protocol-kit/adapters/ethAdapter'
->>>>>>> f949a3c7
+import { SafeProvider } from '@safe-global/protocol-kit/adapters/ethAdapter'
 import { TransactionReceipt } from 'web3-core/types'
 
 export async function waitSafeTxReceipt(
@@ -25,7 +21,7 @@
 }
 
 export async function getTransaction(
-  safeProvider: ISafeProvider,
+  safeProvider: SafeProvider,
   transactionHash: string
 ): Promise<any> {
   return safeProvider.getTransaction(transactionHash)
