import Safe, {
  SafeProvider,
  createERC20TokenTransferTransaction,
  getERC20Decimals,
  isGasTokenCompatibleWithHandlePayment
} from '@safe-global/protocol-kit/index'
import { safeVersionDeployed } from '@safe-global/protocol-kit/hardhat/deploy/deploy-contracts'
import chai from 'chai'
import chaiAsPromised from 'chai-as-promised'
import sinon from 'sinon'
import sinonChai from 'sinon-chai'
import { deployments } from 'hardhat'

import { itif } from './utils/helpers'
import { getEip1193Provider } from './utils/setupProvider'
import { getContractNetworks } from './utils/setupContractNetworks'
import { getSafeWithOwners } from './utils/setupContracts'
import { getAccounts } from './utils/setupTestNetwork'
import { ZERO_ADDRESS } from '@safe-global/protocol-kit/utils/constants'

chai.use(sinonChai)
chai.use(chaiAsPromised)

const ERC20_TOKEN_ADDRESS = '0xe91D153E0b41518A2Ce8Dd3D7944Fa863463a97d'

describe('ERC-20 utils', () => {
  let callStub: sinon.SinonStub

  afterEach(() => {
    callStub.restore()
  })

  const setupTests = deployments.createFixture(async ({ deployments, getChainId }) => {
    await deployments.fixture()
    const accounts = await getAccounts()
    const chainId = BigInt(await getChainId())
    const contractNetworks = await getContractNetworks(chainId)
    const provider = getEip1193Provider()

    return {
      safe: await getSafeWithOwners([accounts[0].address, accounts[1].address]),
      contractNetworks,
      accounts,
      provider
    }
  })

  describe('getERC20Decimals', () => {
    itif(safeVersionDeployed >= '1.3.0')(
      'should return the correct decimals for a standard ERC20 token',
      async () => {
        const { safe, contractNetworks, provider } = await setupTests()

        const safeAddress = await safe.getAddress()

        // mock decimals() call
        callStub = sinon.stub(SafeProvider.prototype, 'call').returns(Promise.resolve('0x12'))

<<<<<<< HEAD
        const safeSdk = await Safe.create({
=======
        const safeSdk = await Safe.init({
>>>>>>> af6e8fd0
          provider,
          safeAddress,
          contractNetworks
        })

        const decimals = await getERC20Decimals(ERC20_TOKEN_ADDRESS, safeSdk)

        chai.expect(decimals).to.be.equal(18) // standard 18 decimals like DAI token
      }
    )

    itif(safeVersionDeployed >= '1.3.0')(
      'should return the correct decimals for a non-standard ERC20 token',
      async () => {
        const { safe, contractNetworks, provider } = await setupTests()
        const safeAddress = await safe.getAddress()

        // mock decimals() call
        callStub = sinon.stub(SafeProvider.prototype, 'call').returns(Promise.resolve('0x06'))

<<<<<<< HEAD
        const safeSdk = await Safe.create({
=======
        const safeSdk = await Safe.init({
>>>>>>> af6e8fd0
          provider,
          safeAddress,
          contractNetworks
        })

        const decimals = await getERC20Decimals(ERC20_TOKEN_ADDRESS, safeSdk)

        chai.expect(decimals).to.be.equal(6) // non-standard decimals like USDC token
      }
    )

    itif(safeVersionDeployed >= '1.3.0')(
      'should throw an error if decimals() fn is not defined',
      async () => {
        const { safe, contractNetworks, provider } = await setupTests()
        const safeAddress = await safe.getAddress()

        // mock decimals() call
        callStub = sinon.stub(SafeProvider.prototype, 'call').returns(Promise.resolve('0x'))

<<<<<<< HEAD
        const safeSdk = await Safe.create({
=======
        const safeSdk = await Safe.init({
>>>>>>> af6e8fd0
          provider,
          safeAddress,
          contractNetworks
        })

        await chai
          .expect(getERC20Decimals(ERC20_TOKEN_ADDRESS, safeSdk))
          .to.be.rejectedWith('Invalid ERC-20 decimals')
      }
    )
  })

  describe('isGasTokenCompatibleWithHandlePayment', () => {
    itif(safeVersionDeployed >= '1.3.0')(
      'should return true if it is the Native token',
      async () => {
        const { safe, contractNetworks, provider } = await setupTests()
        const safeAddress = await safe.getAddress()

<<<<<<< HEAD
        const safeSdk = await Safe.create({
=======
        const safeSdk = await Safe.init({
>>>>>>> af6e8fd0
          provider,
          safeAddress,
          contractNetworks
        })

        const isCompatible = await isGasTokenCompatibleWithHandlePayment(
          ZERO_ADDRESS, // native token
          safeSdk
        )

        chai.expect(isCompatible).to.be.equal(true)
      }
    )

    itif(safeVersionDeployed >= '1.3.0')(
      'should return true if it is an standard ERC20 token',
      async () => {
        const { safe, contractNetworks, provider } = await setupTests()
        const safeAddress = await safe.getAddress()

        // mock decimals() call
        callStub = sinon.stub(SafeProvider.prototype, 'call').returns(Promise.resolve('0x12'))

<<<<<<< HEAD
        const safeSdk = await Safe.create({
=======
        const safeSdk = await Safe.init({
>>>>>>> af6e8fd0
          provider,
          safeAddress,
          contractNetworks
        })

        const isCompatible = await isGasTokenCompatibleWithHandlePayment(
          ERC20_TOKEN_ADDRESS,
          safeSdk
        )

        chai.expect(isCompatible).to.be.equal(true) // compatible ERC-20 like DAI token
      }
    )

    itif(safeVersionDeployed >= '1.3.0')(
      'should return false for a non-standard ERC20 token',
      async () => {
        const { safe, contractNetworks, provider } = await setupTests()
        const safeAddress = await safe.getAddress()

        // mock decimals() call
        callStub = sinon.stub(SafeProvider.prototype, 'call').returns(Promise.resolve('0x06'))

<<<<<<< HEAD
        const safeSdk = await Safe.create({
=======
        const safeSdk = await Safe.init({
>>>>>>> af6e8fd0
          provider,
          safeAddress,
          contractNetworks
        })

        const isCompatible = await isGasTokenCompatibleWithHandlePayment(
          ERC20_TOKEN_ADDRESS,
          safeSdk
        )

        chai.expect(isCompatible).to.be.equal(false) // non-compatible ERC-20 like USDC token
      }
    )
  })

  describe('createERC20TokenTransferTransaction', () => {
    itif(safeVersionDeployed >= '1.3.0')('creates a transaction transfer object', async () => {
      const toAddress = '0xbc2BB26a6d821e69A38016f3858561a1D80d4182'
      const amount = '12345'

      const transfer = createERC20TokenTransferTransaction(ERC20_TOKEN_ADDRESS, toAddress, amount)

      chai.expect(transfer).to.be.deep.equal({
        to: ERC20_TOKEN_ADDRESS,
        value: '0',
        // transfer encoded
        data: '0xa9059cbb000000000000000000000000bc2bb26a6d821e69a38016f3858561a1d80d41820000000000000000000000000000000000000000000000000000000000003039'
      })
    })
  })
})<|MERGE_RESOLUTION|>--- conflicted
+++ resolved
@@ -56,11 +56,7 @@
         // mock decimals() call
         callStub = sinon.stub(SafeProvider.prototype, 'call').returns(Promise.resolve('0x12'))
 
-<<<<<<< HEAD
-        const safeSdk = await Safe.create({
-=======
-        const safeSdk = await Safe.init({
->>>>>>> af6e8fd0
+        const safeSdk = await Safe.init({
           provider,
           safeAddress,
           contractNetworks
@@ -81,11 +77,7 @@
         // mock decimals() call
         callStub = sinon.stub(SafeProvider.prototype, 'call').returns(Promise.resolve('0x06'))
 
-<<<<<<< HEAD
-        const safeSdk = await Safe.create({
-=======
-        const safeSdk = await Safe.init({
->>>>>>> af6e8fd0
+        const safeSdk = await Safe.init({
           provider,
           safeAddress,
           contractNetworks
@@ -106,11 +98,7 @@
         // mock decimals() call
         callStub = sinon.stub(SafeProvider.prototype, 'call').returns(Promise.resolve('0x'))
 
-<<<<<<< HEAD
-        const safeSdk = await Safe.create({
-=======
-        const safeSdk = await Safe.init({
->>>>>>> af6e8fd0
+        const safeSdk = await Safe.init({
           provider,
           safeAddress,
           contractNetworks
@@ -130,11 +118,7 @@
         const { safe, contractNetworks, provider } = await setupTests()
         const safeAddress = await safe.getAddress()
 
-<<<<<<< HEAD
-        const safeSdk = await Safe.create({
-=======
-        const safeSdk = await Safe.init({
->>>>>>> af6e8fd0
+        const safeSdk = await Safe.init({
           provider,
           safeAddress,
           contractNetworks
@@ -158,11 +142,7 @@
         // mock decimals() call
         callStub = sinon.stub(SafeProvider.prototype, 'call').returns(Promise.resolve('0x12'))
 
-<<<<<<< HEAD
-        const safeSdk = await Safe.create({
-=======
-        const safeSdk = await Safe.init({
->>>>>>> af6e8fd0
+        const safeSdk = await Safe.init({
           provider,
           safeAddress,
           contractNetworks
@@ -186,11 +166,7 @@
         // mock decimals() call
         callStub = sinon.stub(SafeProvider.prototype, 'call').returns(Promise.resolve('0x06'))
 
-<<<<<<< HEAD
-        const safeSdk = await Safe.create({
-=======
-        const safeSdk = await Safe.init({
->>>>>>> af6e8fd0
+        const safeSdk = await Safe.init({
           provider,
           safeAddress,
           contractNetworks
