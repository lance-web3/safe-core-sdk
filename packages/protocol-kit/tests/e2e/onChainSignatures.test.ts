import { safeVersionDeployed } from '@safe-global/protocol-kit/hardhat/deploy/deploy-contracts'
import Safe, { PredictedSafeProps } from '@safe-global/protocol-kit/index'
import chai from 'chai'
import chaiAsPromised from 'chai-as-promised'
import { deployments } from 'hardhat'
import { getContractNetworks } from './utils/setupContractNetworks'
import { getSafeWithOwners } from './utils/setupContracts'
import { getEip1193Provider } from './utils/setupProvider'
import { getAccounts } from './utils/setupTestNetwork'
import { waitSafeTxReceipt } from './utils/transactions'

chai.use(chaiAsPromised)

describe('On-chain signatures', () => {
  const setupTests = deployments.createFixture(async ({ deployments, getChainId }) => {
    await deployments.fixture()
    const accounts = await getAccounts()
    const chainId = BigInt(await getChainId())
    const contractNetworks = await getContractNetworks(chainId)
    const predictedSafe: PredictedSafeProps = {
      safeAccountConfig: {
        owners: [accounts[0].address],
        threshold: 1
      },
      safeDeploymentConfig: {
        safeVersion: safeVersionDeployed
      }
    }
    const provider = getEip1193Provider()

    return {
      safe: await getSafeWithOwners([accounts[0].address, accounts[1].address]),
      accounts,
      contractNetworks,
      predictedSafe,
      provider
    }
  })

  describe('approveTransactionHash', async () => {
    it('should fail if the Safe is not deployed', async () => {
      const { predictedSafe, contractNetworks, provider } = await setupTests()
<<<<<<< HEAD
      const safeSdk1 = await Safe.create({
=======
      const safeSdk1 = await Safe.init({
>>>>>>> af6e8fd0
        provider,
        predictedSafe,
        contractNetworks
      })
      const hash = '0xcbf14050c5fcc9b71d4a3ab874cc728db101d19d4466d56fcdbb805117a28c64'
      await chai
        .expect(safeSdk1.approveTransactionHash(hash))
        .to.be.rejectedWith('Safe is not deployed')
    })

    it('should fail if a transaction hash is approved by an account that is not an owner', async () => {
      const { safe, accounts, contractNetworks, provider } = await setupTests()
      const account3 = accounts[2]
      const safeAddress = await safe.getAddress()
<<<<<<< HEAD
      const safeSdk1 = await Safe.create({
=======
      const safeSdk1 = await Safe.init({
>>>>>>> af6e8fd0
        provider,
        signer: account3.address,
        safeAddress,
        contractNetworks
      })
      const safeTransactionData = {
        to: safeAddress,
        value: '0',
        data: '0x'
      }
      const tx = await safeSdk1.createTransaction({ transactions: [safeTransactionData] })
      const hash = await safeSdk1.getTransactionHash(tx)
      await chai
        .expect(safeSdk1.approveTransactionHash(hash))
        .to.be.rejectedWith('Transaction hashes can only be approved by Safe owners')
    })

    it('should approve the transaction hash', async () => {
      const { safe, accounts, contractNetworks, provider } = await setupTests()
      const [account1] = accounts
      const safeAddress = await safe.getAddress()
<<<<<<< HEAD
      const safeSdk1 = await Safe.create({
=======
      const safeSdk1 = await Safe.init({
>>>>>>> af6e8fd0
        provider,
        safeAddress,
        contractNetworks
      })
      const safeTransactionData = {
        to: safeAddress,
        value: '0',
        data: '0x'
      }
      const tx = await safeSdk1.createTransaction({ transactions: [safeTransactionData] })
      const txHash = await safeSdk1.getTransactionHash(tx)
      const txResponse = await safeSdk1.approveTransactionHash(txHash)
      await waitSafeTxReceipt(txResponse)
      chai.expect(await safe.approvedHashes(account1.address, txHash)).to.be.equal(1n)
    })

    it('should ignore a duplicated signatures', async () => {
      const { safe, accounts, contractNetworks, provider } = await setupTests()
      const [account1] = accounts
      const safeAddress = await safe.getAddress()
<<<<<<< HEAD
      const safeSdk1 = await Safe.create({
=======
      const safeSdk1 = await Safe.init({
>>>>>>> af6e8fd0
        provider,
        safeAddress,
        contractNetworks
      })
      const safeTransactionData = {
        to: safeAddress,
        value: '0',
        data: '0x'
      }
      const tx = await safeSdk1.createTransaction({ transactions: [safeTransactionData] })
      const txHash = await safeSdk1.getTransactionHash(tx)
      chai.expect(await safe.approvedHashes(account1.address, txHash)).to.be.equal(0n)
      const txResponse1 = await safeSdk1.approveTransactionHash(txHash)
      await waitSafeTxReceipt(txResponse1)
      chai.expect(await safe.approvedHashes(account1.address, txHash)).to.be.equal(1n)
      const txResponse2 = await safeSdk1.approveTransactionHash(txHash)
      await waitSafeTxReceipt(txResponse2)
      chai.expect(await safe.approvedHashes(account1.address, txHash)).to.be.equal(1n)
    })
  })

  describe('getOwnersWhoApprovedTx', async () => {
    it('should fail if Safe is not deployed', async () => {
      const { predictedSafe, contractNetworks, provider } = await setupTests()
<<<<<<< HEAD
      const safeSdk1 = await Safe.create({
=======
      const safeSdk1 = await Safe.init({
>>>>>>> af6e8fd0
        provider,
        predictedSafe,
        contractNetworks
      })
      const txHash = '0xcbf14050c5fcc9b71d4a3ab874cc728db101d19d4466d56fcdbb805117a28c64'
      const ownersWhoApproved = safeSdk1.getOwnersWhoApprovedTx(txHash)
      chai.expect(ownersWhoApproved).to.be.rejectedWith('Safe is not deployed')
    })

    it('should return the list of owners who approved a transaction hash', async () => {
      const { safe, accounts, contractNetworks, provider } = await setupTests()
      const [, account2] = accounts
      const safeAddress = await safe.getAddress()
<<<<<<< HEAD
      const safeSdk1 = await Safe.create({
=======
      const safeSdk1 = await Safe.init({
>>>>>>> af6e8fd0
        provider,
        safeAddress: safeAddress,
        contractNetworks
      })
      const safeSdk2 = await safeSdk1.connect({
        signer: account2.address
      })
      const safeTransactionData = {
        to: safeAddress,
        value: '0',
        data: '0x'
      }
      const tx = await safeSdk1.createTransaction({ transactions: [safeTransactionData] })
      const txHash = await safeSdk1.getTransactionHash(tx)
      const ownersWhoApproved0 = await safeSdk1.getOwnersWhoApprovedTx(txHash)
      chai.expect(ownersWhoApproved0.length).to.be.eq(0)
      const txResponse1 = await safeSdk1.approveTransactionHash(txHash)
      await waitSafeTxReceipt(txResponse1)
      const ownersWhoApproved1 = await safeSdk1.getOwnersWhoApprovedTx(txHash)
      chai.expect(ownersWhoApproved1.length).to.be.eq(1)
      const txResponse2 = await safeSdk2.approveTransactionHash(txHash)
      await waitSafeTxReceipt(txResponse2)
      const ownersWhoApproved2 = await safeSdk2.getOwnersWhoApprovedTx(txHash)
      chai.expect(ownersWhoApproved2.length).to.be.eq(2)
    })
  })
})<|MERGE_RESOLUTION|>--- conflicted
+++ resolved
@@ -40,11 +40,7 @@
   describe('approveTransactionHash', async () => {
     it('should fail if the Safe is not deployed', async () => {
       const { predictedSafe, contractNetworks, provider } = await setupTests()
-<<<<<<< HEAD
-      const safeSdk1 = await Safe.create({
-=======
       const safeSdk1 = await Safe.init({
->>>>>>> af6e8fd0
         provider,
         predictedSafe,
         contractNetworks
@@ -59,11 +55,7 @@
       const { safe, accounts, contractNetworks, provider } = await setupTests()
       const account3 = accounts[2]
       const safeAddress = await safe.getAddress()
-<<<<<<< HEAD
-      const safeSdk1 = await Safe.create({
-=======
       const safeSdk1 = await Safe.init({
->>>>>>> af6e8fd0
         provider,
         signer: account3.address,
         safeAddress,
@@ -85,11 +77,7 @@
       const { safe, accounts, contractNetworks, provider } = await setupTests()
       const [account1] = accounts
       const safeAddress = await safe.getAddress()
-<<<<<<< HEAD
-      const safeSdk1 = await Safe.create({
-=======
       const safeSdk1 = await Safe.init({
->>>>>>> af6e8fd0
         provider,
         safeAddress,
         contractNetworks
@@ -110,11 +98,7 @@
       const { safe, accounts, contractNetworks, provider } = await setupTests()
       const [account1] = accounts
       const safeAddress = await safe.getAddress()
-<<<<<<< HEAD
-      const safeSdk1 = await Safe.create({
-=======
       const safeSdk1 = await Safe.init({
->>>>>>> af6e8fd0
         provider,
         safeAddress,
         contractNetworks
@@ -139,11 +123,7 @@
   describe('getOwnersWhoApprovedTx', async () => {
     it('should fail if Safe is not deployed', async () => {
       const { predictedSafe, contractNetworks, provider } = await setupTests()
-<<<<<<< HEAD
-      const safeSdk1 = await Safe.create({
-=======
       const safeSdk1 = await Safe.init({
->>>>>>> af6e8fd0
         provider,
         predictedSafe,
         contractNetworks
@@ -157,11 +137,7 @@
       const { safe, accounts, contractNetworks, provider } = await setupTests()
       const [, account2] = accounts
       const safeAddress = await safe.getAddress()
-<<<<<<< HEAD
-      const safeSdk1 = await Safe.create({
-=======
       const safeSdk1 = await Safe.init({
->>>>>>> af6e8fd0
         provider,
         safeAddress: safeAddress,
         contractNetworks
