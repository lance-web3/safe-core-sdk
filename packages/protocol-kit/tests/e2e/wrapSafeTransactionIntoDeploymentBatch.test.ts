--- conflicted
+++ resolved
@@ -47,11 +47,7 @@
     const safe = await getSafeWithOwners([account1.address])
     const safeAddress = await safe.getAddress()
 
-<<<<<<< HEAD
-    const safeSdk = await Safe.create({
-=======
     const safeSdk = await Safe.init({
->>>>>>> af6e8fd0
       provider,
       safeAddress,
       contractNetworks
@@ -78,11 +74,7 @@
       const { accounts, contractNetworks, predictedSafe, provider } = await setupTests()
       const [, account2] = accounts
 
-<<<<<<< HEAD
-      const safeSdk = await Safe.create({
-=======
       const safeSdk = await Safe.init({
->>>>>>> af6e8fd0
         provider,
         predictedSafe,
         contractNetworks
@@ -116,11 +108,7 @@
       const { accounts, contractNetworks, predictedSafe, provider } = await setupTests()
       const [, account2] = accounts
 
-<<<<<<< HEAD
-      const safeSdk = await Safe.create({
-=======
       const safeSdk = await Safe.init({
->>>>>>> af6e8fd0
         provider,
         predictedSafe,
         contractNetworks
@@ -154,11 +142,7 @@
       const { accounts, contractNetworks, predictedSafe, provider } = await setupTests()
       const [, account2] = accounts
 
-<<<<<<< HEAD
-      const safeSdk = await Safe.create({
-=======
       const safeSdk = await Safe.init({
->>>>>>> af6e8fd0
         provider,
         predictedSafe,
         contractNetworks
