--- conflicted
+++ resolved
@@ -66,22 +66,14 @@
       )
       const safeAddress = await safe.getAddress()
 
-<<<<<<< HEAD
-      const safeSdk1 = await Safe.create({
-=======
       const safeSdk1 = await Safe.init({
->>>>>>> af6e8fd0
         provider,
         safeAddress,
         contractNetworks
       })
 
       // Adapter and Safe instance for owner 2
-<<<<<<< HEAD
-      const safeSdk2 = await Safe.create({
-=======
       const safeSdk2 = await Safe.init({
->>>>>>> af6e8fd0
         provider,
         signer: account2.address,
         safeAddress,
@@ -89,11 +81,7 @@
       })
 
       // Adapter and Safe instance for owner 3
-<<<<<<< HEAD
-      const safeSdk3 = await Safe.create({
-=======
       const safeSdk3 = await Safe.init({
->>>>>>> af6e8fd0
         provider,
         signer: account1.address,
         safeAddress: signerSafeAddress,
