--- conflicted
+++ resolved
@@ -61,11 +61,7 @@
         const [account1, account2] = accounts
         const safe = await getSafeWithOwners([account1.address])
         const safeAddress = await safe.getAddress()
-<<<<<<< HEAD
-        const safeSdk = await Safe.create({
-=======
-        const safeSdk = await Safe.init({
->>>>>>> af6e8fd0
+        const safeSdk = await Safe.init({
           provider,
           safeAddress,
           contractNetworks
@@ -92,11 +88,7 @@
         const [account1, account2] = accounts
         const safe = await getSafeWithOwners([account1.address])
         const safeAddress = await safe.getAddress()
-<<<<<<< HEAD
-        const safeSdk = await Safe.create({
-=======
-        const safeSdk = await Safe.init({
->>>>>>> af6e8fd0
+        const safeSdk = await Safe.init({
           provider,
           safeAddress,
           contractNetworks
@@ -124,11 +116,7 @@
         const [account1, account2] = accounts
         const safe = await getSafeWithOwners([account1.address])
         const safeAddress = await safe.getAddress()
-<<<<<<< HEAD
-        const safeSdk = await Safe.create({
-=======
-        const safeSdk = await Safe.init({
->>>>>>> af6e8fd0
+        const safeSdk = await Safe.init({
           provider,
           safeAddress,
           contractNetworks
@@ -157,11 +145,7 @@
         const [account1, account2] = accounts
         const safe = await getSafeWithOwners([account1.address])
         const safeAddress = await safe.getAddress()
-<<<<<<< HEAD
-        const safeSdk = await Safe.create({
-=======
-        const safeSdk = await Safe.init({
->>>>>>> af6e8fd0
+        const safeSdk = await Safe.init({
           provider,
           safeAddress,
           contractNetworks
@@ -188,11 +172,7 @@
         const [account1, account2] = accounts
         const safe = await getSafeWithOwners([account1.address])
         const safeAddress = await safe.getAddress()
-<<<<<<< HEAD
-        const safeSdk = await Safe.create({
-=======
-        const safeSdk = await Safe.init({
->>>>>>> af6e8fd0
+        const safeSdk = await Safe.init({
           provider,
           safeAddress,
           contractNetworks
@@ -221,11 +201,7 @@
         const [account1, account2] = accounts
         const safe = await getSafeWithOwners([account1.address])
         const safeAddress = await safe.getAddress()
-<<<<<<< HEAD
-        const safeSdk = await Safe.create({
-=======
-        const safeSdk = await Safe.init({
->>>>>>> af6e8fd0
+        const safeSdk = await Safe.init({
           provider,
           safeAddress,
           contractNetworks
@@ -252,11 +228,7 @@
     it('should create a single transaction with gasPrice=0', async () => {
       const { predictedSafe, accounts, contractNetworks, provider } = await setupTests()
       const [, account2] = accounts
-<<<<<<< HEAD
-      const safeSdk = await Safe.create({
-=======
-      const safeSdk = await Safe.init({
->>>>>>> af6e8fd0
+      const safeSdk = await Safe.init({
         provider,
         predictedSafe,
         contractNetworks
@@ -279,11 +251,7 @@
       const [account1, account2] = accounts
       const safe = await getSafeWithOwners([account1.address])
       const safeAddress = await safe.getAddress()
-<<<<<<< HEAD
-      const safeSdk = await Safe.create({
-=======
-      const safeSdk = await Safe.init({
->>>>>>> af6e8fd0
+      const safeSdk = await Safe.init({
         provider,
         safeAddress,
         contractNetworks
@@ -313,11 +281,7 @@
       const [account1, account2] = accounts
       const safe = await getSafeWithOwners([account1.address])
       const safeAddress = await safe.getAddress()
-<<<<<<< HEAD
-      const safeSdk = await Safe.create({
-=======
-      const safeSdk = await Safe.init({
->>>>>>> af6e8fd0
+      const safeSdk = await Safe.init({
         provider,
         safeAddress,
         contractNetworks
@@ -347,11 +311,7 @@
       const [account1, account2] = accounts
       const safe = await getSafeWithOwners([account1.address])
       const safeAddress = await safe.getAddress()
-<<<<<<< HEAD
-      const safeSdk = await Safe.create({
-=======
-      const safeSdk = await Safe.init({
->>>>>>> af6e8fd0
+      const safeSdk = await Safe.init({
         provider,
         safeAddress,
         contractNetworks
@@ -372,11 +332,7 @@
       const [account1, account2] = accounts
       const safe = await getSafeWithOwners([account1.address])
       const safeAddress = await safe.getAddress()
-<<<<<<< HEAD
-      const safeSdk = await Safe.create({
-=======
-      const safeSdk = await Safe.init({
->>>>>>> af6e8fd0
+      const safeSdk = await Safe.init({
         provider,
         safeAddress,
         contractNetworks
@@ -404,11 +360,7 @@
       const [account1] = accounts
       const safe = await getSafeWithOwners([account1.address])
       const safeAddress = await safe.getAddress()
-<<<<<<< HEAD
-      const safeSdk = await Safe.create({
-=======
-      const safeSdk = await Safe.init({
->>>>>>> af6e8fd0
+      const safeSdk = await Safe.init({
         provider,
         safeAddress,
         contractNetworks
@@ -422,11 +374,7 @@
       const [account1, account2] = accounts
       const safe = await getSafeWithOwners([account1.address])
       const safeAddress = await safe.getAddress()
-<<<<<<< HEAD
-      const safeSdk = await Safe.create({
-=======
-      const safeSdk = await Safe.init({
->>>>>>> af6e8fd0
+      const safeSdk = await Safe.init({
         provider,
         safeAddress,
         contractNetworks
@@ -460,11 +408,7 @@
       const [account1, account2] = accounts
       const safe = await getSafeWithOwners([account1.address])
       const safeAddress = await safe.getAddress()
-<<<<<<< HEAD
-      const safeSdk = await Safe.create({
-=======
-      const safeSdk = await Safe.init({
->>>>>>> af6e8fd0
+      const safeSdk = await Safe.init({
         provider,
         safeAddress,
         contractNetworks
@@ -507,11 +451,7 @@
       async () => {
         const { safe, predictedSafe, contractNetworks, provider } = await setupTests()
         const safeAddress = await safe.getAddress()
-<<<<<<< HEAD
-        const safeSdk = await Safe.create({
-=======
-        const safeSdk = await Safe.init({
->>>>>>> af6e8fd0
+        const safeSdk = await Safe.init({
           provider,
           predictedSafe,
           contractNetworks
