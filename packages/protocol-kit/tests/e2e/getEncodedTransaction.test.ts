--- conflicted
+++ resolved
@@ -30,11 +30,7 @@
     const safe = await getSafeWithOwners([account1.address])
     const safeAddress = await safe.getAddress()
 
-<<<<<<< HEAD
-    const safeSdk = await Safe.create({
-=======
     const safeSdk = await Safe.init({
->>>>>>> af6e8fd0
       provider,
       safeAddress,
       contractNetworks
@@ -64,11 +60,7 @@
     const safe = await getSafeWithOwners([account1.address])
     const safeAddress = await safe.getAddress()
 
-<<<<<<< HEAD
-    const safeSdk = await Safe.create({
-=======
     const safeSdk = await Safe.init({
->>>>>>> af6e8fd0
       provider,
       safeAddress,
       contractNetworks
@@ -98,11 +90,7 @@
     const safe = await getSafeWithOwners([account1.address])
     const safeAddress = await safe.getAddress()
 
-<<<<<<< HEAD
-    const safeSdk = await Safe.create({
-=======
     const safeSdk = await Safe.init({
->>>>>>> af6e8fd0
       provider,
       safeAddress,
       contractNetworks
