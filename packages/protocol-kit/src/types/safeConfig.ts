import { SafeVersion } from '@safe-global/safe-core-sdk-types'

import { SafeProviderConfig } from './safeProvider'
import { ContractNetworksConfig } from './contracts'
import { PasskeyArgType } from './passkeys'

export type SafeAccountConfig = {
  owners: string[]
  threshold: number
  to?: string
  data?: string
  fallbackHandler?: string
  paymentToken?: string
  payment?: number
  paymentReceiver?: string
}

export type SafeDeploymentConfig = {
  saltNonce?: string
  safeVersion?: SafeVersion
}

export type PredictedSafeProps = {
  safeAccountConfig: SafeAccountConfig
  safeDeploymentConfig?: SafeDeploymentConfig
}

type SafeConfigWithSafeAddressProps = {
  /** safeAddress - The address of the Safe account to use */
  safeAddress: string
  /** predictedSafe - The configuration of the Safe that is not yet deployed */
  predictedSafe?: never
}

type SafeConfigWithPredictedSafeProps = {
  /** safeAddress - The address of the Safe account to use */
  safeAddress?: never
  /** predictedSafe - The configuration of the Safe that is not yet deployed */
  predictedSafe: PredictedSafeProps
}

export type SafeConfigProps = {
  provider: SafeProviderConfig['provider']
<<<<<<< HEAD
  signer?: SafeProviderConfig['signer']
=======
  signer?: string | PasskeyArgType
>>>>>>> 06cdedfc
  /** isL1SafeSingleton - Forces to use the Safe L1 version of the contract instead of the L2 version */
  isL1SafeSingleton?: boolean
  /** contractNetworks - Contract network configuration */
  contractNetworks?: ContractNetworksConfig
}

export type SafeConfigWithSafeAddress = SafeConfigProps & SafeConfigWithSafeAddressProps
export type SafeConfigWithPredictedSafe = SafeConfigProps & SafeConfigWithPredictedSafeProps
export type SafeConfig = SafeConfigWithSafeAddress | SafeConfigWithPredictedSafe

type ConnectSafeConfigWithSafeAddressProps = {
  /** safeAddress - The address of the Safe account to use */
  safeAddress?: string
  /** predictedSafe - The configuration of the Safe that is not yet deployed */
  predictedSafe?: never
}

type ConnectSafeConfigWithPredictedSafeProps = {
  /** safeAddress - The address of the Safe account to use */
  safeAddress?: never
  /** predictedSafe - The configuration of the Safe that is not yet deployed */
  predictedSafe?: PredictedSafeProps
}

type ConnectSafeConfigProps = {
  provider?: SafeProviderConfig['provider']
  signer?: string | PasskeyArgType
  /** isL1SafeSingleton - Forces to use the Safe L1 version of the contract instead of the L2 version */
  isL1SafeSingleton?: boolean
  /** contractNetworks - Contract network configuration */
  contractNetworks?: ContractNetworksConfig
}

export type ConnectSafeConfigWithSafeAddress = ConnectSafeConfigProps &
  ConnectSafeConfigWithSafeAddressProps
export type ConnectSafeConfigWithPredictedSafe = ConnectSafeConfigProps &
  ConnectSafeConfigWithPredictedSafeProps
export type ConnectSafeConfig =
  | ConnectSafeConfigWithSafeAddress
  | ConnectSafeConfigWithPredictedSafe<|MERGE_RESOLUTION|>--- conflicted
+++ resolved
@@ -41,11 +41,7 @@
 
 export type SafeConfigProps = {
   provider: SafeProviderConfig['provider']
-<<<<<<< HEAD
   signer?: SafeProviderConfig['signer']
-=======
-  signer?: string | PasskeyArgType
->>>>>>> 06cdedfc
   /** isL1SafeSingleton - Forces to use the Safe L1 version of the contract instead of the L2 version */
   isL1SafeSingleton?: boolean
   /** contractNetworks - Contract network configuration */
