import { ethers } from 'ethers'
import { EthAdapter } from '@safe-global/protocol-kit/adapters/ethAdapter'
import {
<<<<<<< HEAD
  ISafeProvider,
=======
>>>>>>> f949a3c7
  SafeSignature,
  SafeEIP712Args,
  SafeTransactionData
} from '@safe-global/safe-core-sdk-types'
import { bufferToHex, ecrecover, pubToAddress } from 'ethereumjs-util'
import semverSatisfies from 'semver/functions/satisfies'
import { sameString } from '../address'
import { EthSafeSignature } from './SafeSignature'
import { getEip712MessageTypes, getEip712TxTypes } from '../eip-712'
import { SigningMethod } from '@safe-global/protocol-kit/types'

export function generatePreValidatedSignature(ownerAddress: string): SafeSignature {
  const signature =
    '0x000000000000000000000000' +
    ownerAddress.slice(2) +
    '0000000000000000000000000000000000000000000000000000000000000000' +
    '01'

  return new EthSafeSignature(ownerAddress, signature)
}

export function isTxHashSignedWithPrefix(
  txHash: string,
  signature: string,
  ownerAddress: string
): boolean {
  let hasPrefix
  try {
    const rsvSig = {
      r: Buffer.from(signature.slice(2, 66), 'hex'),
      s: Buffer.from(signature.slice(66, 130), 'hex'),
      v: parseInt(signature.slice(130, 132), 16)
    }
    const recoveredData = ecrecover(
      Buffer.from(txHash.slice(2), 'hex'),
      rsvSig.v,
      rsvSig.r,
      rsvSig.s
    )
    const recoveredAddress = bufferToHex(pubToAddress(recoveredData))
    hasPrefix = !sameString(recoveredAddress, ownerAddress)
  } catch (e) {
    hasPrefix = true
  }
  return hasPrefix
}

type AdjustVOverload = {
  (signingMethod: SigningMethod.ETH_SIGN_TYPED_DATA, signature: string): string
  (
    signingMethod: SigningMethod.ETH_SIGN,
    signature: string,
    safeTxHash: string,
    sender: string
  ): string
}

export const adjustVInSignature: AdjustVOverload = (
  signingMethod: SigningMethod.ETH_SIGN | SigningMethod.ETH_SIGN_TYPED_DATA,
  signature: string,
  safeTxHash?: string,
  signerAddress?: string
): string => {
  const ETHEREUM_V_VALUES = [0, 1, 27, 28]
  const MIN_VALID_V_VALUE_FOR_SAFE_ECDSA = 27
  let signatureV = parseInt(signature.slice(-2), 16)
  if (!ETHEREUM_V_VALUES.includes(signatureV)) {
    throw new Error('Invalid signature')
  }
  if (signingMethod === SigningMethod.ETH_SIGN) {
    /*
      The Safe's expected V value for ECDSA signature is:
      - 27 or 28
      - 31 or 32 if the message was signed with a EIP-191 prefix. Should be calculated as ECDSA V value + 4
      Some wallets do that, some wallets don't, V > 30 is used by contracts to differentiate between
      prefixed and non-prefixed messages. The only way to know if the message was signed with a
      prefix is to check if the signer address is the same as the recovered address.

      More info:
      https://docs.safe.global/safe-core-protocol/signatures
    */
    if (signatureV < MIN_VALID_V_VALUE_FOR_SAFE_ECDSA) {
      signatureV += MIN_VALID_V_VALUE_FOR_SAFE_ECDSA
    }
    const adjustedSignature = signature.slice(0, -2) + signatureV.toString(16)
    const signatureHasPrefix = isTxHashSignedWithPrefix(
      safeTxHash as string,
      adjustedSignature,
      signerAddress as string
    )
    if (signatureHasPrefix) {
      signatureV += 4
    }
  }
  if (signingMethod === SigningMethod.ETH_SIGN_TYPED_DATA) {
    // Metamask with ledger returns V=0/1 here too, we need to adjust it to be ethereum's valid value (27 or 28)
    if (signatureV < MIN_VALID_V_VALUE_FOR_SAFE_ECDSA) {
      signatureV += MIN_VALID_V_VALUE_FOR_SAFE_ECDSA
    }
  }
  signature = signature.slice(0, -2) + signatureV.toString(16)
  return signature
}

export async function generateSignature(
  safeProvider: ISafeProvider,
  hash: string
): Promise<SafeSignature> {
  const signerAddress = await safeProvider.getSignerAddress()
  if (!signerAddress) {
    throw new Error('ISafeProvider must be initialized with a signer to use this method')
  }

  let signature = await safeProvider.signMessage(hash)

  signature = adjustVInSignature(SigningMethod.ETH_SIGN, signature, hash, signerAddress)
  return new EthSafeSignature(signerAddress, signature)
}

export async function generateEIP712Signature(
  safeProvider: ISafeProvider,
  safeEIP712Args: SafeEIP712Args,
  methodVersion?: 'v3' | 'v4'
): Promise<SafeSignature> {
  const signerAddress = await safeProvider.getSignerAddress()
  if (!signerAddress) {
    throw new Error('ISafeProvider must be initialized with a signer to use this method')
  }

  let signature = await safeProvider.signTypedData(safeEIP712Args, methodVersion)

  signature = adjustVInSignature(SigningMethod.ETH_SIGN_TYPED_DATA, signature)
  return new EthSafeSignature(signerAddress, signature)
}

export const buildContractSignature = async (
  signatures: SafeSignature[],
  signerSafeAddress: string
): Promise<SafeSignature> => {
  const contractSignature = new EthSafeSignature(
    signerSafeAddress,
    buildSignatureBytes(signatures),
    true
  )

  return contractSignature
}

export const buildSignatureBytes = (signatures: SafeSignature[]): string => {
  const SIGNATURE_LENGTH_BYTES = 65

  signatures.sort((left, right) =>
    left.signer.toLowerCase().localeCompare(right.signer.toLowerCase())
  )

  let signatureBytes = '0x'
  let dynamicBytes = ''

  for (const signature of signatures) {
    if (signature.isContractSignature) {
      /* 
        A contract signature has a static part of 65 bytes and the dynamic part that needs to be appended 
        at the end of signature bytes.
        The signature format is
        Signature type == 0
        Constant part: 65 bytes
        {32-bytes signature verifier}{32-bytes dynamic data position}{1-byte signature type}
        Dynamic part (solidity bytes): 32 bytes + signature data length
        {32-bytes signature length}{bytes signature data}
      */
      const dynamicPartPosition = (
        signatures.length * SIGNATURE_LENGTH_BYTES +
        dynamicBytes.length / 2
      )
        .toString(16)
        .padStart(64, '0')

      signatureBytes += signature.staticPart(dynamicPartPosition)
      dynamicBytes += signature.dynamicPart()
    } else {
      signatureBytes += signature.data.slice(2)
    }
  }

  return signatureBytes + dynamicBytes
}

export const preimageSafeTransactionHash = (
  safeAddress: string,
  safeTx: SafeTransactionData,
  safeVersion: string,
  chainId: bigint
): string => {
  const safeTxTypes = getEip712TxTypes(safeVersion)

  return ethers.TypedDataEncoder.encode(
    { verifyingContract: safeAddress, chainId },
    { SafeTx: safeTxTypes.SafeTx },
    safeTx
  )
}

export const preimageSafeMessageHash = (
  safeAddress: string,
  message: string,
  safeVersion: string,
  chainId: bigint
): string => {
  const safeMessageTypes = getEip712MessageTypes(safeVersion)

  return ethers.TypedDataEncoder.encode(
    { verifyingContract: safeAddress, chainId },
    { SafeMessage: safeMessageTypes.SafeMessage },
    { message }
  )
}

const EQ_OR_GT_1_3_0 = '>=1.3.0'

export const calculateSafeTransactionHash = (
  safeAddress: string,
  safeTx: SafeTransactionData,
  safeVersion: string,
  chainId: bigint
): string => {
  const safeTxTypes = getEip712TxTypes(safeVersion)
  const domain: {
    chainId?: bigint
    verifyingContract: string
  } = { verifyingContract: safeAddress }

  if (semverSatisfies(safeVersion, EQ_OR_GT_1_3_0)) {
    domain.chainId = chainId
  }

  return ethers.TypedDataEncoder.hash(domain, { SafeTx: safeTxTypes.SafeTx }, safeTx)
}

export const calculateSafeMessageHash = (
  safeAddress: string,
  message: string,
  safeVersion: string,
  chainId: bigint
): string => {
  const safeMessageTypes = getEip712MessageTypes(safeVersion)

  return ethers.TypedDataEncoder.hash(
    { verifyingContract: safeAddress, chainId },
    { SafeMessage: safeMessageTypes.SafeMessage },
    { message }
  )
}<|MERGE_RESOLUTION|>--- conflicted
+++ resolved
@@ -1,10 +1,6 @@
 import { ethers } from 'ethers'
 import { EthAdapter } from '@safe-global/protocol-kit/adapters/ethAdapter'
 import {
-<<<<<<< HEAD
-  ISafeProvider,
-=======
->>>>>>> f949a3c7
   SafeSignature,
   SafeEIP712Args,
   SafeTransactionData
