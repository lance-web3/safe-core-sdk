import SafeBaseContractWeb3 from '@safe-global/protocol-kit/adapters/web3/contracts/Safe/SafeBaseContractWeb3'
import { DeepWriteable } from '@safe-global/protocol-kit/adapters/web3/types'
import { toTxResult } from '@safe-global/protocol-kit/adapters/web3/utils'
import Web3Adapter from '@safe-global/protocol-kit/adapters/web3/Web3Adapter'
<<<<<<< HEAD
import {
  SafeVersion,
  safe_1_2_0_ContractArtifacts,
  SafeContract_v1_2_0_Abi,
  SafeContract_v1_2_0_Contract,
  SafeContract_v1_2_0_Function,
  SafeTransaction,
  Web3TransactionOptions,
  Web3TransactionResult
} from '@safe-global/safe-core-sdk-types'
=======
import safe_1_2_0_ContractArtifacts from '@safe-global/protocol-kit/contracts/AbiType/assets/Safe/v1.2.0/gnosis_safe'
import SafeContract_v1_2_0_Contract, {
  SafeContract_v1_2_0_Abi as SafeContract_v1_2_0_Abi_Readonly,
  SafeContract_v1_2_0_Function
} from '@safe-global/protocol-kit/contracts/AbiType/Safe/v1.2.0/SafeContract_v1_2_0'
import { SafeTransaction, SafeTransactionData, SafeVersion } from '@safe-global/safe-core-sdk-types'

// Remove all nested `readonly` modifiers from the ABI type
type SafeContract_v1_2_0_Abi = DeepWriteable<SafeContract_v1_2_0_Abi_Readonly>
>>>>>>> 8f30cf17

/**
 * SafeContract_v1_2_0_Web3 is the implementation specific to the Safe contract version 1.2.0.
 *
 * This class specializes in handling interactions with the Safe contract version 1.2.0 using Web3.js.
 *
 * @extends SafeBaseContractWeb3<SafeContract_v1_2_0_Abi> - Inherits from SafeBaseContractWeb3 with ABI specific to Safe contract version 1.2.0.
 * @implements SafeContract_v1_2_0_Contract - Implements the interface specific to Safe contract version 1.2.0.
 */
class SafeContract_v1_2_0_Web3
  extends SafeBaseContractWeb3<DeepWriteable<SafeContract_v1_2_0_Abi>>
  implements SafeContract_v1_2_0_Contract
{
  safeVersion: SafeVersion

  /**
   * Constructs an instance of SafeContract_v1_2_0_Web3
   *
   * @param chainId - The chain ID where the contract resides.
   * @param web3Adapter - An instance of Web3Adapter.
   * @param isL1SafeSingleton - A flag indicating if the contract is a L1 Safe Singleton.
   * @param customContractAddress - Optional custom address for the contract. If not provided, the address is derived from the Safe deployments based on the chainId and safeVersion.
   * @param customContractAbi - Optional custom ABI for the contract. If not provided, the default ABI for version 1.2.0 is used.
   */
  constructor(
    chainId: bigint,
    web3Adapter: Web3Adapter,
    isL1SafeSingleton = false,
    customContractAddress?: string,
    customContractAbi?: DeepWriteable<SafeContract_v1_2_0_Abi>
  ) {
    const safeVersion = '1.2.0'
    const defaultAbi = safe_1_2_0_ContractArtifacts.abi as DeepWriteable<SafeContract_v1_2_0_Abi>

    super(
      chainId,
      web3Adapter,
      defaultAbi,
      safeVersion,
      isL1SafeSingleton,
      customContractAddress,
      customContractAbi
    )

    this.safeVersion = safeVersion
  }

  /**
   * @returns Array[contractName]
   */
  NAME: SafeContract_v1_2_0_Function<'NAME'> = async () => {
    return [await this.contract.methods.NAME().call()]
  }

  /**
   * @returns Array[safeContractVersion]
   */
  VERSION: SafeContract_v1_2_0_Function<'VERSION'> = async () => {
    return [await this.contract.methods.VERSION().call()]
  }

  /**
   * @param args - Array[owner, txHash]
   * @returns Array[approvedHashes]
   */
  approvedHashes: SafeContract_v1_2_0_Function<'approvedHashes'> = async (args) => {
    return [await this.contract.methods.approvedHashes(...args).call()]
  }

  /**
   * @returns Array[domainSeparator]
   */
  domainSeparator: SafeContract_v1_2_0_Function<'domainSeparator'> = async () => {
    return [await this.contract.methods.domainSeparator().call()]
  }

  /**
   * Returns array of first 10 modules.
   * @returns Array[Array[modules]]
   */
  getModules: SafeContract_v1_2_0_Function<'getModules'> = async () => {
    return [await this.contract.methods.getModules().call()]
  }

  /**
   * Returns array of modules.
   * @param args - Array[start, pageSize]
   * @returns Array[Array[modules], next]
   */
  getModulesPaginated: SafeContract_v1_2_0_Function<'getModulesPaginated'> = async (args) => {
    const res = await this.contract.methods.getModulesPaginated(...args).call()
    return [res.array, res.next]
  }

  /**
   * Returns the list of Safe owner accounts.
   * @returns Array[Array[owners]]
   */
  getOwners: SafeContract_v1_2_0_Function<'getOwners'> = async () => {
    return [await this.contract.methods.getOwners().call()]
  }

  /**
   * Returns the Safe threshold.
   * @returns Array[threshold]
   */
  getThreshold: SafeContract_v1_2_0_Function<'getThreshold'> = async () => {
    return [await this.contract.methods.getThreshold().call()]
  }

  /**
   * Checks if a specific Safe module is enabled for the current Safe.
   * @param args - Array[moduleAddress]
   * @returns Array[isEnabled]
   */
  isModuleEnabled: SafeContract_v1_2_0_Function<'isModuleEnabled'> = async (args) => {
    return [await this.contract.methods.isModuleEnabled(...args).call()]
  }

  /**
   * Checks if a specific address is an owner of the current Safe.
   * @param args - Array[address]
   * @returns Array[isOwner]
   */
  isOwner: SafeContract_v1_2_0_Function<'isOwner'> = async (args) => {
    return [await this.contract.methods.isOwner(...args).call()]
  }

  /**
   * Returns the Safe nonce.
   * @returns Array[nonce]
   */
  nonce: SafeContract_v1_2_0_Function<'nonce'> = async () => {
    return [await this.contract.methods.nonce().call()]
  }

  /**
   * @param args - Array[messageHash]
   * @returns Array[signedMessages]
   */
  signedMessages: SafeContract_v1_2_0_Function<'signedMessages'> = async (args) => {
    return [await this.contract.methods.signedMessages(...args).call()]
  }

  /**
   * @param args - Array[message]
   * @returns Array[messageHash]
   */
  getMessageHash: SafeContract_v1_2_0_Function<'getMessageHash'> = async (args) => {
    return [await this.contract.methods.getMessageHash(...args).call()]
  }

  /**
   * Encodes the data for a transaction to the Safe contract.
   *
   * @param args - Array[to, value, data, operation, safeTxGas, baseGas, gasPrice, gasToken, refundReceiver, _nonce]
   * @returns Array[encodedData]
   */
  encodeTransactionData: SafeContract_v1_2_0_Function<'encodeTransactionData'> = async (args) => {
    return [await this.contract.methods.encodeTransactionData(...args).call()]
  }

  /**
   * Returns hash to be signed by owners.
   *
   * @param args - Array[to, value, data, operation, safeTxGas, baseGas, gasPrice, gasToken, refundReceiver, _nonce]
   * @returns Array[transactionHash]
   */
  getTransactionHash: SafeContract_v1_2_0_Function<'getTransactionHash'> = async (args) => {
    return [await this.contract.methods.getTransactionHash(...args).call()]
  }

  /**
   * Marks a hash as approved. This can be used to validate a hash that is used by a signature.
   * @param hash - The hash that should be marked as approved for signatures that are verified by this contract.
   * @param options - Optional transaction options.
   * @returns Transaction result.
   */
  async approveHash(
    hash: string,
    options?: Web3TransactionOptions
  ): Promise<Web3TransactionResult> {
    if (options && !options.gas) {
      options.gas = (await this.estimateGas('approveHash', [hash], { ...options })).toString()
    }
    const txResponse = this.contract.methods.approveHash(hash).send(options)
    return toTxResult(txResponse, options)
  }

  /**
   * Executes a transaction.
   * @param safeTransaction - The Safe transaction to execute.
   * @param options - Transaction options.
   * @returns Transaction result.
   */
  async execTransaction(
    safeTransaction: SafeTransaction,
    options?: Web3TransactionOptions
  ): Promise<Web3TransactionResult> {
    if (options && !options.gas) {
      options.gas = (
        await this.estimateGas(
          'execTransaction',
          [
            safeTransaction.data.to,
            BigInt(safeTransaction.data.value),
            safeTransaction.data.data,
            safeTransaction.data.operation,
            BigInt(safeTransaction.data.safeTxGas),
            BigInt(safeTransaction.data.baseGas),
            BigInt(safeTransaction.data.gasPrice),
            safeTransaction.data.gasToken,
            safeTransaction.data.refundReceiver,
            safeTransaction.encodedSignatures()
          ],
          options
        )
      ).toString()
    }
    const txResponse = this.contract.methods
      .execTransaction(
        safeTransaction.data.to,
        BigInt(safeTransaction.data.value),
        safeTransaction.data.data,
        safeTransaction.data.operation,
        BigInt(safeTransaction.data.safeTxGas),
        BigInt(safeTransaction.data.baseGas),
        BigInt(safeTransaction.data.gasPrice),
        safeTransaction.data.gasToken,
        safeTransaction.data.refundReceiver,
        safeTransaction.encodedSignatures()
      )
      .send(options)

    return toTxResult(txResponse, options)
  }

  /**
   * Checks whether a given Safe transaction can be executed successfully with no errors.
   * @param safeTransaction - The Safe transaction to check.
   * @param options - Optional transaction options.
   * @returns True, if the given transactions is valid.
   */
  async isValidTransaction(
    safeTransaction: SafeTransaction,
    options?: Web3TransactionOptions
  ): Promise<boolean> {
    let isTxValid = false
    try {
      if (options && !options.gas) {
        options.gas = (
          await this.estimateGas(
            'execTransaction',
            [
              safeTransaction.data.to,
              BigInt(safeTransaction.data.value),
              safeTransaction.data.data,
              safeTransaction.data.operation,
              BigInt(safeTransaction.data.safeTxGas),
              BigInt(safeTransaction.data.baseGas),
              BigInt(safeTransaction.data.gasPrice),
              safeTransaction.data.gasToken,
              safeTransaction.data.refundReceiver,
              safeTransaction.encodedSignatures()
            ],
            options
          )
        ).toString()
      }
      isTxValid = await this.contract.methods
        .execTransaction(
          safeTransaction.data.to,
          BigInt(safeTransaction.data.value),
          safeTransaction.data.data,
          safeTransaction.data.operation,
          BigInt(safeTransaction.data.safeTxGas),
          BigInt(safeTransaction.data.baseGas),
          BigInt(safeTransaction.data.gasPrice),
          safeTransaction.data.gasToken,
          safeTransaction.data.refundReceiver,
          safeTransaction.encodedSignatures()
        )
        .call(options)
    } catch {}
    return isTxValid
  }
<<<<<<< HEAD
=======

  // TODO: Remove this mapper after remove Typechain
  mapToTypechainContract(): any {
    return {
      contract: this.contract,

      setup: (): any => {
        // setup function is labelled as `external` on the contract code, but not present on type SafeContract_v1_2_0_Contract
        return
      },

      approveHash: this.approveHash.bind(this),

      isValidTransaction: this.isValidTransaction.bind(this),

      execTransaction: this.execTransaction.bind(this),

      getAddress: this.getAddress.bind(this),

      getModules: async () => (await this.getModules())[0],

      isModuleEnabled: async (moduleAddress: string) =>
        (await this.isModuleEnabled([moduleAddress]))[0],

      getVersion: async () => (await this.VERSION())[0] as SafeVersion,

      getNonce: async () => Number((await this.nonce())[0]),

      getThreshold: async () => Number((await this.getThreshold())[0]),

      getOwners: async () => (await this.getOwners())[0],

      isOwner: async (address: string) => (await this.isOwner([address]))[0],

      getTransactionHash: async (safeTransactionData: SafeTransactionData) => {
        return (
          await this.getTransactionHash([
            safeTransactionData.to,
            BigInt(safeTransactionData.value),
            safeTransactionData.data,
            safeTransactionData.operation,
            BigInt(safeTransactionData.safeTxGas),
            BigInt(safeTransactionData.baseGas),
            BigInt(safeTransactionData.gasPrice),
            safeTransactionData.gasToken,
            safeTransactionData.refundReceiver,
            BigInt(safeTransactionData.nonce)
          ])
        )[0]
      },

      approvedHashes: async (ownerAddress: string, hash: string) =>
        (await this.approvedHashes([ownerAddress, hash]))[0],

      encode: this.encode.bind(this),

      estimateGas: this.estimateGas.bind(this)
    }
  }
>>>>>>> 8f30cf17
}

export default SafeContract_v1_2_0_Web3<|MERGE_RESOLUTION|>--- conflicted
+++ resolved
@@ -1,9 +1,8 @@
 import SafeBaseContractWeb3 from '@safe-global/protocol-kit/adapters/web3/contracts/Safe/SafeBaseContractWeb3'
-import { DeepWriteable } from '@safe-global/protocol-kit/adapters/web3/types'
 import { toTxResult } from '@safe-global/protocol-kit/adapters/web3/utils'
 import Web3Adapter from '@safe-global/protocol-kit/adapters/web3/Web3Adapter'
-<<<<<<< HEAD
 import {
+  DeepWriteable,
   SafeVersion,
   safe_1_2_0_ContractArtifacts,
   SafeContract_v1_2_0_Abi,
@@ -13,17 +12,6 @@
   Web3TransactionOptions,
   Web3TransactionResult
 } from '@safe-global/safe-core-sdk-types'
-=======
-import safe_1_2_0_ContractArtifacts from '@safe-global/protocol-kit/contracts/AbiType/assets/Safe/v1.2.0/gnosis_safe'
-import SafeContract_v1_2_0_Contract, {
-  SafeContract_v1_2_0_Abi as SafeContract_v1_2_0_Abi_Readonly,
-  SafeContract_v1_2_0_Function
-} from '@safe-global/protocol-kit/contracts/AbiType/Safe/v1.2.0/SafeContract_v1_2_0'
-import { SafeTransaction, SafeTransactionData, SafeVersion } from '@safe-global/safe-core-sdk-types'
-
-// Remove all nested `readonly` modifiers from the ABI type
-type SafeContract_v1_2_0_Abi = DeepWriteable<SafeContract_v1_2_0_Abi_Readonly>
->>>>>>> 8f30cf17
 
 /**
  * SafeContract_v1_2_0_Web3 is the implementation specific to the Safe contract version 1.2.0.
@@ -310,68 +298,6 @@
     } catch {}
     return isTxValid
   }
-<<<<<<< HEAD
-=======
-
-  // TODO: Remove this mapper after remove Typechain
-  mapToTypechainContract(): any {
-    return {
-      contract: this.contract,
-
-      setup: (): any => {
-        // setup function is labelled as `external` on the contract code, but not present on type SafeContract_v1_2_0_Contract
-        return
-      },
-
-      approveHash: this.approveHash.bind(this),
-
-      isValidTransaction: this.isValidTransaction.bind(this),
-
-      execTransaction: this.execTransaction.bind(this),
-
-      getAddress: this.getAddress.bind(this),
-
-      getModules: async () => (await this.getModules())[0],
-
-      isModuleEnabled: async (moduleAddress: string) =>
-        (await this.isModuleEnabled([moduleAddress]))[0],
-
-      getVersion: async () => (await this.VERSION())[0] as SafeVersion,
-
-      getNonce: async () => Number((await this.nonce())[0]),
-
-      getThreshold: async () => Number((await this.getThreshold())[0]),
-
-      getOwners: async () => (await this.getOwners())[0],
-
-      isOwner: async (address: string) => (await this.isOwner([address]))[0],
-
-      getTransactionHash: async (safeTransactionData: SafeTransactionData) => {
-        return (
-          await this.getTransactionHash([
-            safeTransactionData.to,
-            BigInt(safeTransactionData.value),
-            safeTransactionData.data,
-            safeTransactionData.operation,
-            BigInt(safeTransactionData.safeTxGas),
-            BigInt(safeTransactionData.baseGas),
-            BigInt(safeTransactionData.gasPrice),
-            safeTransactionData.gasToken,
-            safeTransactionData.refundReceiver,
-            BigInt(safeTransactionData.nonce)
-          ])
-        )[0]
-      },
-
-      approvedHashes: async (ownerAddress: string, hash: string) =>
-        (await this.approvedHashes([ownerAddress, hash]))[0],
-
-      encode: this.encode.bind(this),
-
-      estimateGas: this.estimateGas.bind(this)
-    }
-  }
->>>>>>> 8f30cf17
 }
 
 export default SafeContract_v1_2_0_Web3