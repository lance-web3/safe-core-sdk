import { TransactionReceipt } from 'web3-core/types'
import SafeProxyFactoryBaseContractWeb3, {
  CreateProxyProps
} from '@safe-global/protocol-kit/adapters/web3/contracts/SafeProxyFactory/SafeProxyFactoryBaseContractWeb3'
import { toTxResult } from '@safe-global/protocol-kit/adapters/web3/utils'
import { DeepWriteable } from '@safe-global/protocol-kit/adapters/web3/types'
import Web3Adapter from '@safe-global/protocol-kit/adapters/web3/Web3Adapter'
<<<<<<< HEAD
import {
  SafeVersion,
  SafeProxyFactoryContract_v1_0_0_Abi,
  SafeProxyFactoryContract_v1_0_0_Contract,
  SafeProxyFactoryContract_v1_0_0_Function,
  safeProxyFactory_1_0_0_ContractArtifacts,
  Web3TransactionOptions
} from '@safe-global/safe-core-sdk-types'

=======
import safeProxyFactory_1_0_0_ContractArtifacts from '@safe-global/protocol-kit/contracts/AbiType/assets/SafeProxyFactory/v1.0.0/proxy_factory'
import SafeProxyFactoryContract_v1_0_0_Contract, {
  SafeProxyFactoryContract_v1_0_0_Abi as SafeProxyFactoryContract_v1_0_0_Abi_Readonly,
  SafeProxyFactoryContract_v1_0_0_Function
} from '@safe-global/protocol-kit/contracts/AbiType/SafeProxyFactory/v1.0.0/SafeProxyFactoryContract_v1_0_0'
import { SafeVersion } from '@safe-global/safe-core-sdk-types'

// Remove all nested `readonly` modifiers from the ABI type
type SafeProxyFactoryContract_v1_0_0_Abi =
  DeepWriteable<SafeProxyFactoryContract_v1_0_0_Abi_Readonly>

>>>>>>> 8f30cf17
/**
 * SafeProxyFactoryContract_v1_0_0_Web3 is the implementation specific to the Safe Proxy Factory contract version 1.0.0.
 *
 * This class specializes in handling interactions with the Safe Proxy Factory contract version 1.0.0 using Web3.js.
 *
 * @extends SafeProxyFactoryBaseContractWeb3<SafeProxyFactoryContract_v1_0_0_Abi> - Inherits from SafeProxyFactoryBaseContractWeb3 with ABI specific to Safe Proxy Factory contract version 1.0.0.
 * @implements SafeProxyFactoryContract_v1_0_0_Contract - Implements the interface specific to Safe Proxy Factory contract version 1.0.0.
 */
class SafeProxyFactoryContract_v1_0_0_Web3
  extends SafeProxyFactoryBaseContractWeb3<SafeProxyFactoryContract_v1_0_0_Abi>
  implements SafeProxyFactoryContract_v1_0_0_Contract
{
  safeVersion: SafeVersion

  /**
   * Constructs an instance of SafeProxyFactoryContract_v1_0_0_Web3
   *
   * @param chainId - The chain ID where the contract resides.
   * @param web3Adapter - An instance of Web3Adapter.
   * @param customContractAddress - Optional custom address for the contract. If not provided, the address is derived from the Safe deployments based on the chainId and safeVersion.
   * @param customContractAbi - Optional custom ABI for the contract. If not provided, the default ABI for version 1.0.0 is used.
   */
  constructor(
    chainId: bigint,
    web3Adapter: Web3Adapter,
    customContractAddress?: string,
    customContractAbi?: DeepWriteable<SafeProxyFactoryContract_v1_0_0_Abi>
  ) {
    const safeVersion = '1.0.0'
    const defaultAbi =
      safeProxyFactory_1_0_0_ContractArtifacts.abi as SafeProxyFactoryContract_v1_0_0_Abi

    super(
      chainId,
      web3Adapter,
      defaultAbi,
      safeVersion,
      customContractAddress,
      customContractAbi as SafeProxyFactoryContract_v1_0_0_Abi
    )

    this.safeVersion = safeVersion
  }

  /**
   * Allows to retrieve the creation code used for the Proxy deployment. With this it is easily possible to calculate predicted address.
   * @returns Array[creationCode]
   */
  proxyCreationCode: SafeProxyFactoryContract_v1_0_0_Function<'proxyCreationCode'> = async () => {
    return [await this.contract.methods.proxyCreationCode().call()]
  }

  /**
   * Allows to retrieve the runtime code of a deployed Proxy. This can be used to check that the expected Proxy was deployed.
   * @returns Array[runtimeCode]
   */
  proxyRuntimeCode: SafeProxyFactoryContract_v1_0_0_Function<'proxyRuntimeCode'> = async () => {
    return [await this.contract.methods.proxyRuntimeCode().call()]
  }

  /**
   * Allows to create new proxy contact and execute a message call to the new proxy within one transaction.
   * @param args - Array[masterCopy, data]
   * @returns Array[proxyAddress]
   */
  createProxy: SafeProxyFactoryContract_v1_0_0_Function<'createProxy'> = async (args) => {
    return [await this.contract.methods.createProxy(...args).call()]
  }

  /**
   * Allows to create new proxy contract and execute a message call to the new proxy within one transaction.
   * @param args - Array[masterCopy, initializer, saltNonce]
   * @returns Array[proxyAddress]
   */
  createProxyWithNonce: SafeProxyFactoryContract_v1_0_0_Function<'createProxyWithNonce'> = async (
    args
  ) => {
    return [await this.contract.methods.createProxyWithNonce(...args).call()]
  }

  /**
   * Allows to create new proxy contract and execute a message call to the new proxy within one transaction.
   * @param {CreateProxyProps} props - Properties for the new proxy contract.
   * @returns The address of the new proxy contract.
   */
  async createProxyWithOptions({
    safeSingletonAddress,
    initializer,
    saltNonce,
    options,
    callback
  }: {
    safeSingletonAddress: string
    initializer: string
    saltNonce: string
    options?: Web3TransactionOptions
    callback?: (txHash: string) => void
  }): Promise<string> {
    const saltNonceBigInt = BigInt(saltNonce)

    if (saltNonceBigInt < 0) throw new Error('saltNonce must be greater than or equal to 0')
    if (options && !options.gas) {
      options.gas = (
        await this.estimateGas(
          'createProxyWithNonce',
          [safeSingletonAddress, initializer, saltNonceBigInt],
          {
            ...options
          }
        )
      ).toString()
    }

    const txResponse = this.contract.methods
      .createProxyWithNonce(safeSingletonAddress, initializer, saltNonce)
      .send(options)

    if (callback) {
      const txResult = await toTxResult(txResponse)
      callback(txResult.hash)
    }

    const txResult: TransactionReceipt = await new Promise((resolve, reject) =>
      txResponse.once('receipt', (receipt: TransactionReceipt) => resolve(receipt)).catch(reject)
    )
    const proxyAddress = txResult.events?.ProxyCreation?.returnValues?.proxy
    if (!proxyAddress) {
      throw new Error('SafeProxy was not deployed correctly')
    }
    return proxyAddress
  }
}

export default SafeProxyFactoryContract_v1_0_0_Web3<|MERGE_RESOLUTION|>--- conflicted
+++ resolved
@@ -3,31 +3,16 @@
   CreateProxyProps
 } from '@safe-global/protocol-kit/adapters/web3/contracts/SafeProxyFactory/SafeProxyFactoryBaseContractWeb3'
 import { toTxResult } from '@safe-global/protocol-kit/adapters/web3/utils'
-import { DeepWriteable } from '@safe-global/protocol-kit/adapters/web3/types'
 import Web3Adapter from '@safe-global/protocol-kit/adapters/web3/Web3Adapter'
-<<<<<<< HEAD
 import {
+  DeepWriteable,
   SafeVersion,
   SafeProxyFactoryContract_v1_0_0_Abi,
   SafeProxyFactoryContract_v1_0_0_Contract,
   SafeProxyFactoryContract_v1_0_0_Function,
-  safeProxyFactory_1_0_0_ContractArtifacts,
-  Web3TransactionOptions
+  safeProxyFactory_1_0_0_ContractArtifacts
 } from '@safe-global/safe-core-sdk-types'
 
-=======
-import safeProxyFactory_1_0_0_ContractArtifacts from '@safe-global/protocol-kit/contracts/AbiType/assets/SafeProxyFactory/v1.0.0/proxy_factory'
-import SafeProxyFactoryContract_v1_0_0_Contract, {
-  SafeProxyFactoryContract_v1_0_0_Abi as SafeProxyFactoryContract_v1_0_0_Abi_Readonly,
-  SafeProxyFactoryContract_v1_0_0_Function
-} from '@safe-global/protocol-kit/contracts/AbiType/SafeProxyFactory/v1.0.0/SafeProxyFactoryContract_v1_0_0'
-import { SafeVersion } from '@safe-global/safe-core-sdk-types'
-
-// Remove all nested `readonly` modifiers from the ABI type
-type SafeProxyFactoryContract_v1_0_0_Abi =
-  DeepWriteable<SafeProxyFactoryContract_v1_0_0_Abi_Readonly>
-
->>>>>>> 8f30cf17
 /**
  * SafeProxyFactoryContract_v1_0_0_Web3 is the implementation specific to the Safe Proxy Factory contract version 1.0.0.
  *
@@ -37,7 +22,7 @@
  * @implements SafeProxyFactoryContract_v1_0_0_Contract - Implements the interface specific to Safe Proxy Factory contract version 1.0.0.
  */
 class SafeProxyFactoryContract_v1_0_0_Web3
-  extends SafeProxyFactoryBaseContractWeb3<SafeProxyFactoryContract_v1_0_0_Abi>
+  extends SafeProxyFactoryBaseContractWeb3<DeepWriteable<SafeProxyFactoryContract_v1_0_0_Abi>>
   implements SafeProxyFactoryContract_v1_0_0_Contract
 {
   safeVersion: SafeVersion
@@ -58,16 +43,9 @@
   ) {
     const safeVersion = '1.0.0'
     const defaultAbi =
-      safeProxyFactory_1_0_0_ContractArtifacts.abi as SafeProxyFactoryContract_v1_0_0_Abi
+      safeProxyFactory_1_0_0_ContractArtifacts.abi as DeepWriteable<SafeProxyFactoryContract_v1_0_0_Abi>
 
-    super(
-      chainId,
-      web3Adapter,
-      defaultAbi,
-      safeVersion,
-      customContractAddress,
-      customContractAbi as SafeProxyFactoryContract_v1_0_0_Abi
-    )
+    super(chainId, web3Adapter, defaultAbi, safeVersion, customContractAddress, customContractAbi)
 
     this.safeVersion = safeVersion
   }
@@ -119,13 +97,7 @@
     saltNonce,
     options,
     callback
-  }: {
-    safeSingletonAddress: string
-    initializer: string
-    saltNonce: string
-    options?: Web3TransactionOptions
-    callback?: (txHash: string) => void
-  }): Promise<string> {
+  }: CreateProxyProps): Promise<string> {
     const saltNonceBigInt = BigInt(saltNonce)
 
     if (saltNonceBigInt < 0) throw new Error('saltNonce must be greater than or equal to 0')
