--- conflicted
+++ resolved
@@ -1,13 +1,8 @@
-<<<<<<< HEAD
-import { AbstractSigner, Contract, ContractRunner, InterfaceAbi } from 'ethers'
-import CreateCallBaseContract from '@safe-global/protocol-kit/adapters/CreateCallBaseContract'
-=======
 import { Abi } from 'abitype'
 import { ContractRunner, InterfaceAbi } from 'ethers'
 
 import EthersAdapter from '@safe-global/protocol-kit/adapters/ethers/EthersAdapter'
 import BaseContractEthers from '@safe-global/protocol-kit/adapters/ethers/contracts/BaseContractEthers'
->>>>>>> f949a3c7
 import { SafeVersion } from '@safe-global/safe-core-sdk-types'
 import { contractName } from '@safe-global/protocol-kit/contracts/config'
 
@@ -25,16 +20,10 @@
  * - CreateCallContract_v1_3_0_Ethers extends CreateCallBaseContractEthers<CreateCallContract_v1_3_0_Abi>
  */
 abstract class CreateCallBaseContractEthers<
-<<<<<<< HEAD
-  CreateCallContractAbiType extends InterfaceAbi
-> extends CreateCallBaseContract<CreateCallContractAbiType> {
-  contract: Contract
-=======
   CreateCallContractAbiType extends InterfaceAbi & Abi
 > extends BaseContractEthers<CreateCallContractAbiType> {
   contractName: contractName
 
->>>>>>> f949a3c7
   /**
    * @constructor
    * Constructs an instance of CreateCallBaseContractEthers.
@@ -57,9 +46,6 @@
   ) {
     const contractName = 'createCallVersion'
 
-<<<<<<< HEAD
-    this.contract = new Contract(this.contractAddress, this.contractAbi, runner || signer)
-=======
     super(
       contractName,
       chainId,
@@ -72,7 +58,6 @@
     )
 
     this.contractName = contractName
->>>>>>> f949a3c7
   }
 }
 
