--- conflicted
+++ resolved
@@ -1,10 +1,6 @@
 import SafeBaseContractEthers from '@safe-global/protocol-kit/adapters/ethers/contracts/Safe/SafeBaseContractEthers'
-<<<<<<< HEAD
-import SafeProvider from '@safe-global/protocol-kit/adapters/ethers/SafeProvider'
-=======
 import EthersAdapter from '@safe-global/protocol-kit/adapters/ethers/EthersAdapter'
 import { toTxResult } from '@safe-global/protocol-kit/adapters/ethers/utils'
->>>>>>> f949a3c7
 import {
   SafeVersion,
   SafeContract_v1_2_0_Abi,
@@ -14,22 +10,7 @@
   safe_1_2_0_ContractArtifacts,
   EthersTransactionOptions,
   EthersTransactionResult
-<<<<<<< HEAD
-} from '@safe-global/protocol-kit/adapters/ethers/types'
-import SafeContract_v1_2_0_Contract, {
-  SafeContract_v1_2_0_Abi
-} from '@safe-global/protocol-kit/contracts/AbiType/Safe/v1.2.0/SafeContract_v1_2_0'
-import { toTxResult } from '@safe-global/protocol-kit/adapters/ethers/utils'
-import safe_1_2_0_ContractArtifacts from '@safe-global/protocol-kit/contracts/AbiType/assets/Safe/v1.2.0/gnosis_safe'
-import { SafeTransaction, SafeTransactionData, SafeVersion } from '@safe-global/safe-core-sdk-types'
-import {
-  EncodeSafeFunction,
-  EstimateGasSafeFunction
-} from '@safe-global/protocol-kit/contracts/AbiType/Safe/SafeBaseContract'
-import { AbstractSigner } from 'ethers'
-=======
 } from '@safe-global/safe-core-sdk-types'
->>>>>>> f949a3c7
 
 /**
  * SafeContract_v1_2_0_Ethers is the implementation specific to the Safe contract version 1.2.0.
@@ -49,14 +30,14 @@
    * Constructs an instance of SafeContract_v1_2_0_Ethers
    *
    * @param chainId - The chain ID where the contract resides.
-   * @param safeProvider - An instance of SafeProvider.
+   * @param ethersAdapter - An instance of EthersAdapter.
    * @param isL1SafeSingleton - A flag indicating if the contract is a L1 Safe Singleton.
    * @param customContractAddress - Optional custom address for the contract. If not provided, the address is derived from the Safe deployments based on the chainId and safeVersion.
    * @param customContractAbi - Optional custom ABI for the contract. If not provided, the default ABI for version 1.2.0 is used.
    */
   constructor(
     chainId: bigint,
-    signer: AbstractSigner,
+    ethersAdapter: EthersAdapter,
     isL1SafeSingleton = false,
     customContractAddress?: string,
     customContractAbi?: SafeContract_v1_2_0_Abi
@@ -66,7 +47,7 @@
 
     super(
       chainId,
-      signer,
+      ethersAdapter,
       defaultAbi,
       safeVersion,
       isL1SafeSingleton,
