import SafeBaseContractEthers from '@safe-global/protocol-kit/adapters/ethers/contracts/Safe/SafeBaseContractEthers'
<<<<<<< HEAD
import SafeProvider from '@safe-global/protocol-kit/adapters/ethers/SafeProvider'
import {
  EthersTransactionOptions,
  EthersTransactionResult
} from '@safe-global/protocol-kit/adapters/ethers/types'
import SafeContract_v1_4_1_Contract, {
  SafeContract_v1_4_1_Abi
} from '@safe-global/protocol-kit/contracts/AbiType/Safe/v1.4.1/SafeContract_v1_4_1'
=======
import EthersAdapter from '@safe-global/protocol-kit/adapters/ethers/EthersAdapter'
>>>>>>> f949a3c7
import { toTxResult } from '@safe-global/protocol-kit/adapters/ethers/utils'
import { SENTINEL_ADDRESS } from '@safe-global/protocol-kit/adapters/ethers/utils/constants'
import {
<<<<<<< HEAD
  EncodeSafeFunction,
  EstimateGasSafeFunction
} from '@safe-global/protocol-kit/contracts/AbiType/Safe/SafeBaseContract'
import { AbstractSigner } from 'ethers'
=======
  SafeVersion,
  SafeContract_v1_4_1_Abi,
  SafeContract_v1_4_1_Contract,
  SafeContract_v1_4_1_Function,
  SafeTransaction,
  safe_1_4_1_ContractArtifacts,
  EthersTransactionOptions,
  EthersTransactionResult
} from '@safe-global/safe-core-sdk-types'
>>>>>>> f949a3c7

/**
 * SafeContract_v1_4_1_Ethers is the implementation specific to the Safe contract version 1.4.1.
 *
 * This class specializes in handling interactions with the Safe contract version 1.4.1 using Ethers.js v6.
 *
 * @extends SafeBaseContractEthers<SafeContract_v1_4_1_Abi> - Inherits from SafeBaseContractEthers with ABI specific to Safe contract version 1.4.1.
 * @implements SafeContract_v1_4_1_Contract - Implements the interface specific to Safe contract version 1.4.1.
 */
class SafeContract_v1_4_1_Ethers
  extends SafeBaseContractEthers<SafeContract_v1_4_1_Abi>
  implements SafeContract_v1_4_1_Contract
{
  safeVersion: SafeVersion

  /**
   * Constructs an instance of SafeContract_v1_4_1_Ethers
   *
   * @param chainId - The chain ID where the contract resides.
   * @param safeProvider - An instance of SafeProvider.
   * @param isL1SafeSingleton - A flag indicating if the contract is a L1 Safe Singleton.
   * @param customContractAddress - Optional custom address for the contract. If not provided, the address is derived from the Safe deployments based on the chainId and safeVersion.
   * @param customContractAbi - Optional custom ABI for the contract. If not provided, the default ABI for version 1.4.1 is used.
   */
  constructor(
    chainId: bigint,
    signer: AbstractSigner,
    isL1SafeSingleton = false,
    customContractAddress?: string,
    customContractAbi?: SafeContract_v1_4_1_Abi
  ) {
    const safeVersion = '1.4.1'
    const defaultAbi = safe_1_4_1_ContractArtifacts.abi

    super(
      chainId,
      signer,
      defaultAbi,
      safeVersion,
      isL1SafeSingleton,
      customContractAddress,
      customContractAbi
    )

    this.safeVersion = safeVersion
  }

  /**
   * @returns Array[safeContractVersion]
   */
  VERSION: SafeContract_v1_4_1_Function<'VERSION'> = async () => {
    return [await this.contract.VERSION()]
  }

  /**
   * @param args - Array[owner, txHash]
   * @returns Array[approvedHashes]
   */
  approvedHashes: SafeContract_v1_4_1_Function<'approvedHashes'> = async (args) => {
    return [await this.contract.approvedHashes(...args)]
  }

  /**
   * Checks whether the signature provided is valid for the provided data, hash and number of required signatures.
   * Will revert otherwise.
   * @param args - Array[dataHash, data, signatures, requiredSignatures]
   * @returns Empty array
   */
  checkNSignatures: SafeContract_v1_4_1_Function<'checkNSignatures'> = async (args) => {
    await this.contract.checkNSignatures(...args)
    return []
  }

  /**
   * Checks whether the signature provided is valid for the provided data and hash. Will revert otherwise.
   * @param args - Array[dataHash, data, signatures]
   * @returns Empty array
   */
  checkSignatures: SafeContract_v1_4_1_Function<'checkSignatures'> = async (args) => {
    await this.contract.checkSignatures(...args)
    return []
  }

  /**
   * @returns Array[domainSeparator]
   */
  domainSeparator: SafeContract_v1_4_1_Function<'domainSeparator'> = async () => {
    return [await this.contract.domainSeparator()]
  }

  /**
   * Encodes the data for a transaction to the Safe contract.
   * @param args - Array[to, value, data, operation, safeTxGas, baseGas, gasPrice, gasToken, refundReceiver, _nonce]
   * @returns Array[encodedData]
   */
  encodeTransactionData: SafeContract_v1_4_1_Function<'encodeTransactionData'> = async (args) => {
    return [await this.contract.encodeTransactionData(...args)]
  }

  /**
   * Returns array of modules.
   * @param args - Array[start, pageSize]
   * @returns Array[Array[modules], next]
   */
  getModulesPaginated: SafeContract_v1_4_1_Function<'getModulesPaginated'> = async (args) => {
    const res = await this.contract.getModulesPaginated(...args)
    return [res.array, res.next]
  }

  /**
   * Returns the list of Safe owner accounts.
   * @returns Array[Array[owners]]
   */
  getOwners: SafeContract_v1_4_1_Function<'getOwners'> = async () => {
    return [await this.contract.getOwners()]
  }

  /**
   * Reads `length` bytes of storage in the currents contract
   * @param args - Array[offset, length]
   * @returns Array[storage]
   */
  getStorageAt: SafeContract_v1_4_1_Function<'getStorageAt'> = async (args) => {
    return [await this.contract.getStorageAt(...args)]
  }

  /**
   * Returns the Safe threshold.
   * @returns Array[threshold]
   */
  getThreshold: SafeContract_v1_4_1_Function<'getThreshold'> = async () => {
    return [await this.contract.getThreshold()]
  }

  /**
   * Returns hash to be signed by owners.
   * @param args - Array[to, value, data, operation, safeTxGas, baseGas, gasPrice, gasToken, refundReceiver, _nonce]
   * @returns Array[transactionHash]
   */
  getTransactionHash: SafeContract_v1_4_1_Function<'getTransactionHash'> = async (args) => {
    return [await this.contract.getTransactionHash(...args)]
  }

  /**
   * Checks if a specific Safe module is enabled for the current Safe.
   * @param args - Array[moduleAddress]
   * @returns Array[isEnabled]
   */
  isModuleEnabled: SafeContract_v1_4_1_Function<'isModuleEnabled'> = async (args) => {
    return [await this.contract.isModuleEnabled(...args)]
  }

  /**
   * Checks if a specific address is an owner of the current Safe.
   * @param args - Array[address]
   * @returns Array[isOwner]
   */
  isOwner: SafeContract_v1_4_1_Function<'isOwner'> = async (args) => {
    return [await this.contract.isOwner(...args)]
  }

  /**
   * Returns the Safe nonce.
   * @returns Array[nonce]
   */
  nonce: SafeContract_v1_4_1_Function<'nonce'> = async () => {
    return [await this.contract.nonce()]
  }

  /**
   * @param args - Array[messageHash]
   * @returns Array[signedMessages]
   */
  signedMessages: SafeContract_v1_4_1_Function<'signedMessages'> = async (args) => {
    return [await this.contract.signedMessages(...args)]
  }

  /**
   * Checks whether a given Safe transaction can be executed successfully with no errors.
   * @param safeTransaction - The Safe transaction to check.
   * @param options - Optional transaction options.
   * @returns True, if the given transactions is valid.
   */
  async isValidTransaction(
    safeTransaction: SafeTransaction,
    options: EthersTransactionOptions = {}
  ) {
    try {
      const gasLimit =
        options?.gasLimit ||
        (await this.estimateGas(
          'execTransaction',
          [
            safeTransaction.data.to,
            BigInt(safeTransaction.data.value),
            safeTransaction.data.data,
            safeTransaction.data.operation,
            BigInt(safeTransaction.data.safeTxGas),
            BigInt(safeTransaction.data.baseGas),
            BigInt(safeTransaction.data.gasPrice),
            safeTransaction.data.gasToken,
            safeTransaction.data.refundReceiver,
            safeTransaction.encodedSignatures()
          ],
          options
        ))

      return await this.contract.execTransaction.staticCall(
        safeTransaction.data.to,
        BigInt(safeTransaction.data.value),
        safeTransaction.data.data,
        safeTransaction.data.operation,
        BigInt(safeTransaction.data.safeTxGas),
        BigInt(safeTransaction.data.baseGas),
        BigInt(safeTransaction.data.gasPrice),
        safeTransaction.data.gasToken,
        safeTransaction.data.refundReceiver,
        safeTransaction.encodedSignatures(),
        { ...options, gasLimit }
      )
    } catch (error) {
      return false
    }
  }

  /**
   * Executes a transaction.
   * @param safeTransaction - The Safe transaction to execute.
   * @param options - Transaction options.
   * @returns Transaction result.
   */
  async execTransaction(
    safeTransaction: SafeTransaction,
    options?: EthersTransactionOptions
  ): Promise<EthersTransactionResult> {
    const gasLimit =
      options?.gasLimit ||
      (await this.estimateGas(
        'execTransaction',
        [
          safeTransaction.data.to,
          BigInt(safeTransaction.data.value),
          safeTransaction.data.data,
          safeTransaction.data.operation,
          BigInt(safeTransaction.data.safeTxGas),
          BigInt(safeTransaction.data.baseGas),
          BigInt(safeTransaction.data.gasPrice),
          safeTransaction.data.gasToken,
          safeTransaction.data.refundReceiver,
          safeTransaction.encodedSignatures()
        ],
        options
      ))

    const txResponse = await this.contract.execTransaction(
      safeTransaction.data.to,
      safeTransaction.data.value,
      safeTransaction.data.data,
      safeTransaction.data.operation,
      safeTransaction.data.safeTxGas,
      safeTransaction.data.baseGas,
      safeTransaction.data.gasPrice,
      safeTransaction.data.gasToken,
      safeTransaction.data.refundReceiver,
      safeTransaction.encodedSignatures(),
      { ...options, gasLimit }
    )

    return toTxResult(txResponse, options)
  }

  /**
   * Returns array of first 10 modules.
   * @returns Array[modules]
   */
  async getModules(): Promise<string[]> {
    const [modules] = await this.getModulesPaginated([SENTINEL_ADDRESS, BigInt(10)])
    return [...modules]
  }

  /**
   * Marks a hash as approved. This can be used to validate a hash that is used by a signature.
   * @param hash - The hash that should be marked as approved for signatures that are verified by this contract.
   * @param options - Optional transaction options.
   * @returns Transaction result.
   */
  async approveHash(
    hash: string,
    options?: EthersTransactionOptions
  ): Promise<EthersTransactionResult> {
    const gasLimit = options?.gasLimit || (await this.estimateGas('approveHash', [hash], options))
    const txResponse = await this.contract.approveHash(hash, { ...options, gasLimit })

    return toTxResult(txResponse, options)
  }

  /**
   * Returns the chain id of the Safe contract. (Custom method - not defined in the Safe Contract)
   * @returns Array[chainId]
   */
  async getChainId(): Promise<[bigint]> {
    return [await this.contract.getChainId()]
  }

  /**
   * returns the version of the Safe contract.
   *
   * @returns {Promise<SafeVersion>} A promise that resolves to the version of the Safe contract as string.
   */
  async getVersion(): Promise<SafeVersion> {
    const [safeVersion] = await this.VERSION()
    return safeVersion as SafeVersion
  }

  /**
   * returns the nonce of the Safe contract.
   *
   * @returns {Promise<bigint>} A promise that resolves to the nonce of the Safe contract.
   */
  async getNonce(): Promise<bigint> {
    const [nonce] = await this.nonce()
    return nonce
  }
}

export default SafeContract_v1_4_1_Ethers<|MERGE_RESOLUTION|>--- conflicted
+++ resolved
@@ -1,25 +1,8 @@
 import SafeBaseContractEthers from '@safe-global/protocol-kit/adapters/ethers/contracts/Safe/SafeBaseContractEthers'
-<<<<<<< HEAD
-import SafeProvider from '@safe-global/protocol-kit/adapters/ethers/SafeProvider'
-import {
-  EthersTransactionOptions,
-  EthersTransactionResult
-} from '@safe-global/protocol-kit/adapters/ethers/types'
-import SafeContract_v1_4_1_Contract, {
-  SafeContract_v1_4_1_Abi
-} from '@safe-global/protocol-kit/contracts/AbiType/Safe/v1.4.1/SafeContract_v1_4_1'
-=======
 import EthersAdapter from '@safe-global/protocol-kit/adapters/ethers/EthersAdapter'
->>>>>>> f949a3c7
 import { toTxResult } from '@safe-global/protocol-kit/adapters/ethers/utils'
 import { SENTINEL_ADDRESS } from '@safe-global/protocol-kit/adapters/ethers/utils/constants'
 import {
-<<<<<<< HEAD
-  EncodeSafeFunction,
-  EstimateGasSafeFunction
-} from '@safe-global/protocol-kit/contracts/AbiType/Safe/SafeBaseContract'
-import { AbstractSigner } from 'ethers'
-=======
   SafeVersion,
   SafeContract_v1_4_1_Abi,
   SafeContract_v1_4_1_Contract,
@@ -29,7 +12,6 @@
   EthersTransactionOptions,
   EthersTransactionResult
 } from '@safe-global/safe-core-sdk-types'
->>>>>>> f949a3c7
 
 /**
  * SafeContract_v1_4_1_Ethers is the implementation specific to the Safe contract version 1.4.1.
@@ -49,14 +31,14 @@
    * Constructs an instance of SafeContract_v1_4_1_Ethers
    *
    * @param chainId - The chain ID where the contract resides.
-   * @param safeProvider - An instance of SafeProvider.
+   * @param ethersAdapter - An instance of EthersAdapter.
    * @param isL1SafeSingleton - A flag indicating if the contract is a L1 Safe Singleton.
    * @param customContractAddress - Optional custom address for the contract. If not provided, the address is derived from the Safe deployments based on the chainId and safeVersion.
    * @param customContractAbi - Optional custom ABI for the contract. If not provided, the default ABI for version 1.4.1 is used.
    */
   constructor(
     chainId: bigint,
-    signer: AbstractSigner,
+    ethersAdapter: EthersAdapter,
     isL1SafeSingleton = false,
     customContractAddress?: string,
     customContractAbi?: SafeContract_v1_4_1_Abi
@@ -66,7 +48,7 @@
 
     super(
       chainId,
-      signer,
+      ethersAdapter,
       defaultAbi,
       safeVersion,
       isL1SafeSingleton,
