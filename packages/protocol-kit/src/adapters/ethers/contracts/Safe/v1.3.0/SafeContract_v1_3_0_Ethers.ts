import SafeBaseContractEthers from '@safe-global/protocol-kit/adapters/ethers/contracts/Safe/SafeBaseContractEthers'
<<<<<<< HEAD
import SafeProvider from '@safe-global/protocol-kit/adapters/ethers/SafeProvider'
import {
  EthersTransactionOptions,
  EthersTransactionResult
} from '@safe-global/protocol-kit/adapters/ethers/types'
import SafeContract_v1_3_0_Contract, {
  SafeContract_v1_3_0_Abi
} from '@safe-global/protocol-kit/contracts/AbiType/Safe/v1.3.0/SafeContract_v1_3_0'
=======
import EthersAdapter from '@safe-global/protocol-kit/adapters/ethers/EthersAdapter'
>>>>>>> f949a3c7
import { toTxResult } from '@safe-global/protocol-kit/adapters/ethers/utils'
import { SENTINEL_ADDRESS } from '@safe-global/protocol-kit/adapters/ethers/utils/constants'
import {
<<<<<<< HEAD
  EncodeSafeFunction,
  EstimateGasSafeFunction
} from '@safe-global/protocol-kit/contracts/AbiType/Safe/SafeBaseContract'
import { AbstractSigner } from 'ethers'

=======
  SafeVersion,
  SafeContract_v1_3_0_Abi,
  SafeContract_v1_3_0_Contract,
  SafeContract_v1_3_0_Function,
  SafeTransaction,
  safe_1_3_0_ContractArtifacts,
  EthersTransactionOptions,
  EthersTransactionResult
} from '@safe-global/safe-core-sdk-types'
>>>>>>> f949a3c7
/**
 * SafeContract_v1_3_0_Ethers is the implementation specific to the Safe contract version 1.3.0.
 *
 * This class specializes in handling interactions with the Safe contract version 1.3.0 using Ethers.js v6.
 *
 * @extends SafeBaseContractEthers<SafeContract_v1_3_0_Abi> - Inherits from SafeBaseContractEthers with ABI specific to Safe contract version 1.3.0.
 * @implements SafeContract_v1_3_0_Contract - Implements the interface specific to Safe contract version 1.3.0.
 */
class SafeContract_v1_3_0_Ethers
  extends SafeBaseContractEthers<SafeContract_v1_3_0_Abi>
  implements SafeContract_v1_3_0_Contract
{
  safeVersion: SafeVersion

  /**
   * Constructs an instance of SafeContract_v1_3_0_Ethers
   *
   * @param chainId - The chain ID where the contract resides.
   * @param safeProvider - An instance of SafeProvider.
   * @param isL1SafeSingleton - A flag indicating if the contract is a L1 Safe Singleton.
   * @param customContractAddress - Optional custom address for the contract. If not provided, the address is derived from the Safe deployments based on the chainId and safeVersion.
   * @param customContractAbi - Optional custom ABI for the contract. If not provided, the default ABI for version 1.3.0 is used.
   */
  constructor(
    chainId: bigint,
    signer: AbstractSigner,
    isL1SafeSingleton = false,
    customContractAddress?: string,
    customContractAbi?: SafeContract_v1_3_0_Abi
  ) {
    const safeVersion = '1.3.0'
    const defaultAbi = safe_1_3_0_ContractArtifacts.abi

    super(
      chainId,
      signer,
      defaultAbi,
      safeVersion,
      isL1SafeSingleton,
      customContractAddress,
      customContractAbi
    )

    this.safeVersion = safeVersion
  }

  /**
   * @returns Array[safeContractVersion]
   */
  VERSION: SafeContract_v1_3_0_Function<'VERSION'> = async () => {
    return [await this.contract.VERSION()]
  }

  /**
   * @param args - Array[owner, txHash]
   * @returns Array[approvedHashes]
   */
  approvedHashes: SafeContract_v1_3_0_Function<'approvedHashes'> = async (args) => {
    return [await this.contract.approvedHashes(...args)]
  }

  /**
   * Checks whether the signature provided is valid for the provided data, hash and number of required signatures.
   * Will revert otherwise.
   * @param args - Array[dataHash, data, signatures, requiredSignatures]
   * @returns Empty array
   */
  checkNSignatures: SafeContract_v1_3_0_Function<'checkNSignatures'> = async (args) => {
    await this.contract.checkNSignatures(...args)
    return []
  }

  /**
   * Checks whether the signature provided is valid for the provided data and hash. Will revert otherwise.
   * @param args - Array[dataHash, data, signatures]
   * @returns Empty array
   */
  checkSignatures: SafeContract_v1_3_0_Function<'checkSignatures'> = async (args) => {
    await this.contract.checkSignatures(...args)
    return []
  }

  /**
   * @returns Array[domainSeparator]
   */
  domainSeparator: SafeContract_v1_3_0_Function<'domainSeparator'> = async () => {
    return [await this.contract.domainSeparator()]
  }

  /**
   * Encodes the data for a transaction to the Safe contract.
   * @param args - Array[to, value, data, operation, safeTxGas, baseGas, gasPrice, gasToken, refundReceiver, _nonce]
   * @returns Array[encodedData]
   */
  encodeTransactionData: SafeContract_v1_3_0_Function<'encodeTransactionData'> = async (args) => {
    return [await this.contract.encodeTransactionData(...args)]
  }

  /**
   * Returns array of modules.
   * @param args - Array[start, pageSize]
   * @returns Array[Array[modules], next]
   */
  getModulesPaginated: SafeContract_v1_3_0_Function<'getModulesPaginated'> = async (args) => {
    const res = await this.contract.getModulesPaginated(...args)
    return [res.array, res.next]
  }

  /**
   * Returns the list of Safe owner accounts.
   * @returns Array[Array[owners]]
   */
  getOwners: SafeContract_v1_3_0_Function<'getOwners'> = async () => {
    return [await this.contract.getOwners()]
  }

  /**
   * Reads `length` bytes of storage in the currents contract
   * @param args - Array[offset, length]
   * @returns Array[storage]
   */
  getStorageAt: SafeContract_v1_3_0_Function<'getStorageAt'> = async (args) => {
    return [await this.contract.getStorageAt(...args)]
  }

  /**
   * Returns the Safe threshold.
   * @returns Array[threshold]
   */
  getThreshold: SafeContract_v1_3_0_Function<'getThreshold'> = async () => {
    return [await this.contract.getThreshold()]
  }

  /**
   * Returns hash to be signed by owners.
   * @param args - Array[to, value, data, operation, safeTxGas, baseGas, gasPrice, gasToken, refundReceiver, _nonce]
   * @returns Array[transactionHash]
   */
  getTransactionHash: SafeContract_v1_3_0_Function<'getTransactionHash'> = async (args) => {
    return [await this.contract.getTransactionHash(...args)]
  }

  /**
   * Checks if a specific Safe module is enabled for the current Safe.
   * @param args - Array[moduleAddress]
   * @returns Array[isEnabled]
   */
  isModuleEnabled: SafeContract_v1_3_0_Function<'isModuleEnabled'> = async (args) => {
    return [await this.contract.isModuleEnabled(...args)]
  }

  /**
   * Checks if a specific address is an owner of the current Safe.
   * @param args - Array[address]
   * @returns Array[isOwner]
   */
  isOwner: SafeContract_v1_3_0_Function<'isOwner'> = async (args) => {
    return [await this.contract.isOwner(...args)]
  }

  /**
   * Returns the Safe nonce.
   * @returns Array[nonce]
   */
  nonce: SafeContract_v1_3_0_Function<'nonce'> = async () => {
    return [await this.contract.nonce()]
  }

  /**
   * @param args - Array[messageHash]
   * @returns Array[signedMessages]
   */
  signedMessages: SafeContract_v1_3_0_Function<'signedMessages'> = async (args) => {
    return [await this.contract.signedMessages(...args)]
  }

  /**
   * Checks whether a given Safe transaction can be executed successfully with no errors.
   * @param safeTransaction - The Safe transaction to check.
   * @param options - Optional transaction options.
   * @returns True, if the given transactions is valid.
   */
  async isValidTransaction(
    safeTransaction: SafeTransaction,
    options: EthersTransactionOptions = {}
  ) {
    try {
      const gasLimit =
        options?.gasLimit ||
        (await this.estimateGas(
          'execTransaction',
          [
            safeTransaction.data.to,
            BigInt(safeTransaction.data.value),
            safeTransaction.data.data,
            safeTransaction.data.operation,
            BigInt(safeTransaction.data.safeTxGas),
            BigInt(safeTransaction.data.baseGas),
            BigInt(safeTransaction.data.gasPrice),
            safeTransaction.data.gasToken,
            safeTransaction.data.refundReceiver,
            safeTransaction.encodedSignatures()
          ],
          options
        ))

      return await this.contract.execTransaction.staticCall(
        safeTransaction.data.to,
        BigInt(safeTransaction.data.value),
        safeTransaction.data.data,
        safeTransaction.data.operation,
        BigInt(safeTransaction.data.safeTxGas),
        BigInt(safeTransaction.data.baseGas),
        BigInt(safeTransaction.data.gasPrice),
        safeTransaction.data.gasToken,
        safeTransaction.data.refundReceiver,
        safeTransaction.encodedSignatures(),
        { ...options, gasLimit }
      )
    } catch (error) {
      return false
    }
  }

  /**
   * Executes a transaction.
   * @param safeTransaction - The Safe transaction to execute.
   * @param options - Transaction options.
   * @returns Transaction result.
   */
  async execTransaction(
    safeTransaction: SafeTransaction,
    options?: EthersTransactionOptions
  ): Promise<EthersTransactionResult> {
    const gasLimit =
      options?.gasLimit ||
      (await this.estimateGas(
        'execTransaction',
        [
          safeTransaction.data.to,
          BigInt(safeTransaction.data.value),
          safeTransaction.data.data,
          safeTransaction.data.operation,
          BigInt(safeTransaction.data.safeTxGas),
          BigInt(safeTransaction.data.baseGas),
          BigInt(safeTransaction.data.gasPrice),
          safeTransaction.data.gasToken,
          safeTransaction.data.refundReceiver,
          safeTransaction.encodedSignatures()
        ],
        options
      ))

    const txResponse = await this.contract.execTransaction(
      safeTransaction.data.to,
      safeTransaction.data.value,
      safeTransaction.data.data,
      safeTransaction.data.operation,
      safeTransaction.data.safeTxGas,
      safeTransaction.data.baseGas,
      safeTransaction.data.gasPrice,
      safeTransaction.data.gasToken,
      safeTransaction.data.refundReceiver,
      safeTransaction.encodedSignatures(),
      { ...options, gasLimit }
    )

    return toTxResult(txResponse, options)
  }

  /**
   * Returns array of first 10 modules.
   * @returns Array[modules]
   */
  async getModules(): Promise<string[]> {
    const [modules] = await this.getModulesPaginated([SENTINEL_ADDRESS, BigInt(10)])
    return [...modules]
  }

  /**
   * Marks a hash as approved. This can be used to validate a hash that is used by a signature.
   * @param hash - The hash that should be marked as approved for signatures that are verified by this contract.
   * @param options - Optional transaction options.
   * @returns Transaction result.
   */
  async approveHash(
    hash: string,
    options?: EthersTransactionOptions
  ): Promise<EthersTransactionResult> {
    const gasLimit = options?.gasLimit || (await this.estimateGas('approveHash', [hash], options))
    const txResponse = await this.contract.approveHash(hash, { ...options, gasLimit })

    return toTxResult(txResponse, options)
  }

  /**
   * Returns the chain id of the Safe contract. (Custom method - not defined in the Safe Contract)
   * @returns Array[chainId]
   */
  async getChainId(): Promise<[bigint]> {
    return [await this.contract.getChainId()]
  }

  /**
   * returns the version of the Safe contract.
   *
   * @returns {Promise<SafeVersion>} A promise that resolves to the version of the Safe contract as string.
   */
  async getVersion(): Promise<SafeVersion> {
    const [safeVersion] = await this.VERSION()
    return safeVersion as SafeVersion
  }

  /**
   * returns the nonce of the Safe contract.
   *
   * @returns {Promise<bigint>} A promise that resolves to the nonce of the Safe contract.
   */
  async getNonce(): Promise<bigint> {
    const [nonce] = await this.nonce()
    return nonce
  }
}

export default SafeContract_v1_3_0_Ethers<|MERGE_RESOLUTION|>--- conflicted
+++ resolved
@@ -1,26 +1,8 @@
 import SafeBaseContractEthers from '@safe-global/protocol-kit/adapters/ethers/contracts/Safe/SafeBaseContractEthers'
-<<<<<<< HEAD
-import SafeProvider from '@safe-global/protocol-kit/adapters/ethers/SafeProvider'
-import {
-  EthersTransactionOptions,
-  EthersTransactionResult
-} from '@safe-global/protocol-kit/adapters/ethers/types'
-import SafeContract_v1_3_0_Contract, {
-  SafeContract_v1_3_0_Abi
-} from '@safe-global/protocol-kit/contracts/AbiType/Safe/v1.3.0/SafeContract_v1_3_0'
-=======
 import EthersAdapter from '@safe-global/protocol-kit/adapters/ethers/EthersAdapter'
->>>>>>> f949a3c7
 import { toTxResult } from '@safe-global/protocol-kit/adapters/ethers/utils'
 import { SENTINEL_ADDRESS } from '@safe-global/protocol-kit/adapters/ethers/utils/constants'
 import {
-<<<<<<< HEAD
-  EncodeSafeFunction,
-  EstimateGasSafeFunction
-} from '@safe-global/protocol-kit/contracts/AbiType/Safe/SafeBaseContract'
-import { AbstractSigner } from 'ethers'
-
-=======
   SafeVersion,
   SafeContract_v1_3_0_Abi,
   SafeContract_v1_3_0_Contract,
@@ -30,7 +12,6 @@
   EthersTransactionOptions,
   EthersTransactionResult
 } from '@safe-global/safe-core-sdk-types'
->>>>>>> f949a3c7
 /**
  * SafeContract_v1_3_0_Ethers is the implementation specific to the Safe contract version 1.3.0.
  *
@@ -49,14 +30,14 @@
    * Constructs an instance of SafeContract_v1_3_0_Ethers
    *
    * @param chainId - The chain ID where the contract resides.
-   * @param safeProvider - An instance of SafeProvider.
+   * @param ethersAdapter - An instance of EthersAdapter.
    * @param isL1SafeSingleton - A flag indicating if the contract is a L1 Safe Singleton.
    * @param customContractAddress - Optional custom address for the contract. If not provided, the address is derived from the Safe deployments based on the chainId and safeVersion.
    * @param customContractAbi - Optional custom ABI for the contract. If not provided, the default ABI for version 1.3.0 is used.
    */
   constructor(
     chainId: bigint,
-    signer: AbstractSigner,
+    ethersAdapter: EthersAdapter,
     isL1SafeSingleton = false,
     customContractAddress?: string,
     customContractAbi?: SafeContract_v1_3_0_Abi
@@ -66,7 +47,7 @@
 
     super(
       chainId,
-      signer,
+      ethersAdapter,
       defaultAbi,
       safeVersion,
       isL1SafeSingleton,
