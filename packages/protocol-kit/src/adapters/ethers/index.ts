--- conflicted
+++ resolved
@@ -8,15 +8,8 @@
 
 export {
   CreateCallBaseContractEthers,
-<<<<<<< HEAD
   SafeProvider,
   SafeProviderConfig,
-  EthersTransactionOptions,
-  EthersTransactionResult,
-=======
-  EthersAdapter,
-  EthersAdapterConfig,
->>>>>>> f949a3c7
   MultiSendCallOnlyBaseContractEthers,
   MultiSendBaseContractEthers,
   SafeBaseContractEthers,
