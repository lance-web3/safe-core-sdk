import {
  OperationType,
  SafeMultisigTransactionResponse,
  SafeMultisigConfirmationResponse,
  SafeSignature,
  SafeTransaction,
  SafeTransactionDataPartial,
  SafeEIP712Args,
  SafeVersion,
  TransactionOptions,
  TransactionResult,
  MetaTransactionData,
  Transaction,
  EIP712TypedData,
  SafeTransactionData,
  CompatibilityFallbackHandlerContractType
} from '@safe-global/safe-core-sdk-types'
import {
  encodeSetupCallData,
  getChainSpecificDefaultSaltNonce,
  getPredictedSafeAddressInitCode,
  predictSafeAddress
} from './contracts/utils'
import { DEFAULT_SAFE_VERSION } from './contracts/config'
import ContractManager from './managers/contractManager'
import FallbackHandlerManager from './managers/fallbackHandlerManager'
import GuardManager from './managers/guardManager'
import ModuleManager from './managers/moduleManager'
import OwnerManager from './managers/ownerManager'
import {
  AddOwnerTxParams,
  AddPasskeyOwnerTxParams,
  ConnectSafeConfig,
  CreateTransactionProps,
  PredictedSafeProps,
  RemoveOwnerTxParams,
  SafeConfig,
  SafeConfigProps,
  SigningMethod,
  SigningMethodType,
  SwapOwnerTxParams,
<<<<<<< HEAD
  passkeyArgType
=======
  SafeModulesPaginated
>>>>>>> 17b96070
} from './types'
import {
  EthSafeSignature,
  SAFE_FEATURES,
  calculateSafeMessageHash,
  calculateSafeTransactionHash,
  hasSafeFeature,
  hashSafeMessage,
  isSafeMultisigTransactionResponse,
  sameString,
  buildSignatureBytes,
  generateEIP712Signature,
  generatePreValidatedSignature,
  generateSignature,
  preimageSafeMessageHash,
  preimageSafeTransactionHash,
  adjustVInSignature
} from './utils'
import EthSafeTransaction from './utils/transactions/SafeTransaction'
import { SafeTransactionOptionalProps } from './utils/transactions/types'
import {
  encodeMultiSendData,
  isAddPasskeyOwnerTxParams,
  standardizeMetaTransactionData,
  standardizeSafeTransactionData
} from './utils/transactions/utils'
import { isSafeConfigWithPredictedSafe } from './utils/types'
import {
  getCompatibilityFallbackHandlerContract,
  getMultiSendCallOnlyContract,
  getProxyFactoryContract,
  getSafeWebAuthnSignerFactoryContract
} from './contracts/safeDeploymentContracts'
import SafeMessage from './utils/messages/SafeMessage'
import semverSatisfies from 'semver/functions/satisfies'
import SafeProvider from './SafeProvider'
import PasskeySigner from './utils/passkeys/PasskeySigner'

const EQ_OR_GT_1_4_1 = '>=1.4.1'
const EQ_OR_GT_1_3_0 = '>=1.3.0'

class Safe {
  #predictedSafe?: PredictedSafeProps
  #safeProvider!: SafeProvider
  #contractManager!: ContractManager
  #ownerManager!: OwnerManager
  #moduleManager!: ModuleManager
  #guardManager!: GuardManager
  #fallbackHandlerManager!: FallbackHandlerManager

  #MAGIC_VALUE = '0x1626ba7e'
  #MAGIC_VALUE_BYTES = '0x20c13b0b'

  /**
   * Creates an instance of the Safe Core SDK.
   * @param config - Ethers Safe configuration
   * @returns The Safe Core SDK instance
   * @throws "The SDK must be initialized with a safeAddress or a predictedSafe"
   * @throws "SafeProxy contract is not deployed on the current network"
   * @throws "MultiSend contract is not deployed on the current network"
   * @throws "MultiSendCallOnly contract is not deployed on the current network"
   */
  static async create(config: SafeConfig): Promise<Safe> {
    const safeSdk = new Safe()
    await safeSdk.init(config)
    return safeSdk
  }

  /**
   * Initializes the Safe Core SDK instance.
   * @param config - Safe configuration
   * @throws "Signer must be connected to a provider"
   * @throws "SafeProxy contract is not deployed on the current network"
   * @throws "MultiSend contract is not deployed on the current network"
   * @throws "MultiSendCallOnly contract is not deployed on the current network"
   */
  private async init(config: SafeConfig): Promise<void> {
    const { provider, signer, isL1SafeSingleton, contractNetworks } = config

    const isPasskeySigner = signer && typeof signer !== 'string'

    if (isPasskeySigner) {
      const safeProvider = new SafeProvider({
        provider
      })
      const chainId = await safeProvider.getChainId()
      const customContracts = contractNetworks?.[chainId.toString()]

      const safeWebAuthnSignerFactoryContract = await getSafeWebAuthnSignerFactoryContract({
        safeProvider,
        safeVersion: '1.4.1',
        customContracts
      })

      const passkeySigner = await PasskeySigner.init(
        signer,
        safeWebAuthnSignerFactoryContract,
        safeProvider.getExternalProvider()
      )

      this.#safeProvider = new SafeProvider({
        provider,
        signer: passkeySigner
      })
    } else {
      this.#safeProvider = new SafeProvider({
        provider,
        signer
      })
    }

    if (isSafeConfigWithPredictedSafe(config)) {
      this.#predictedSafe = config.predictedSafe
      this.#contractManager = await ContractManager.create(
        {
          provider,
          predictedSafe: this.#predictedSafe,
          isL1SafeSingleton,
          contractNetworks
        },
        this.#safeProvider
      )
    } else {
      this.#contractManager = await ContractManager.create(
        {
          provider,
          safeAddress: config.safeAddress,
          isL1SafeSingleton,
          contractNetworks
        },
        this.#safeProvider
      )
    }

    this.#ownerManager = new OwnerManager(this.#safeProvider, this.#contractManager.safeContract)
    this.#moduleManager = new ModuleManager(this.#safeProvider, this.#contractManager.safeContract)
    this.#guardManager = new GuardManager(this.#safeProvider, this.#contractManager.safeContract)
    this.#fallbackHandlerManager = new FallbackHandlerManager(
      this.#safeProvider,
      this.#contractManager.safeContract
    )
  }

  /**
   * Returns a new instance of the Safe Core SDK.
   * @param config - Connect Safe configuration
   * @throws "A safeAddress and a predictedSafe cannot be connected at the same time"
   * @throws "SafeProxy contract is not deployed on the current network"
   * @throws "MultiSend contract is not deployed on the current network"
   * @throws "MultiSendCallOnly contract is not deployed on the current network"
   */
  async connect(config: ConnectSafeConfig): Promise<Safe> {
    const { provider, signer, safeAddress, predictedSafe, isL1SafeSingleton, contractNetworks } =
      config
    const configProps: SafeConfigProps = {
      provider: provider || this.#safeProvider.provider,
      signer,
      isL1SafeSingleton: isL1SafeSingleton || this.#contractManager.isL1SafeSingleton,
      contractNetworks: contractNetworks || this.#contractManager.contractNetworks
    }

    // A new existing Safe is connected to the Signer
    if (safeAddress) {
      return await Safe.create({
        safeAddress,
        ...configProps
      })
    }

    // A new predicted Safe is connected to the Signer
    if (predictedSafe) {
      return await Safe.create({
        predictedSafe,
        ...configProps
      })
    }

    // The previous predicted Safe is connected to a new Signer
    if (this.#predictedSafe) {
      return await Safe.create({
        predictedSafe: this.#predictedSafe,
        ...configProps
      })
    }

    // The previous existing Safe is connected to a new Signer
    return await Safe.create({
      safeAddress: await this.getAddress(),
      ...configProps
    })
  }

  /**
   * Returns the initialization code to deploy a Safe account based on the predicted address.
   *
   * @returns The Safe configuration
   */
  async getInitCode(): Promise<string> {
    if (!this.#predictedSafe) {
      throw new Error('The Safe already exists')
    }

    const chainId = await this.#safeProvider.getChainId()

    return getPredictedSafeAddressInitCode({
      safeProvider: this.#safeProvider,
      chainId,
      customContracts: this.#contractManager.contractNetworks?.[chainId.toString()],
      ...this.#predictedSafe
    })
  }

  /**
   * Returns the address of the current SafeProxy contract.
   *
   * @returns The address of the SafeProxy contract
   */
  async getAddress(): Promise<string> {
    if (this.#predictedSafe) {
      const safeVersion = await this.getContractVersion()
      if (!hasSafeFeature(SAFE_FEATURES.ACCOUNT_ABSTRACTION, safeVersion)) {
        throw new Error(
          'Account Abstraction functionality is not available for Safes with version lower than v1.3.0'
        )
      }

      const chainId = await this.#safeProvider.getChainId()
      return predictSafeAddress({
        safeProvider: this.#safeProvider,
        chainId,
        customContracts: this.#contractManager.contractNetworks?.[chainId.toString()],
        ...this.#predictedSafe
      })
    }

    if (!this.#contractManager.safeContract) {
      throw new Error('Safe is not deployed')
    }

    return await this.#contractManager.safeContract.getAddress()
  }

  /**
   * Returns the ContractManager
   *
   * @returns The current ContractManager
   * */
  getContractManager(): ContractManager {
    return this.#contractManager
  }

  /**
   * Returns the current SafeProvider.
   *
   * @returns The current SafeProvider
   */
  getSafeProvider(): SafeProvider {
    return this.#safeProvider
  }

  /**
   * Returns the address of the MultiSend contract.
   *
   * @returns The address of the MultiSend contract
   */
  async getMultiSendAddress(): Promise<string> {
    return await this.#contractManager.multiSendContract.getAddress()
  }

  /**
   * Returns the address of the MultiSendCallOnly contract.
   *
   * @returns The address of the MultiSendCallOnly contract
   */
  async getMultiSendCallOnlyAddress(): Promise<string> {
    return await this.#contractManager.multiSendCallOnlyContract.getAddress()
  }

  /**
   * Checks if the current Safe is deployed.
   *
   * @returns TRUE if the Safe contract is deployed
   */
  async isSafeDeployed(): Promise<boolean> {
    const safeAddress = await this.getAddress()
    const isSafeDeployed = await this.#safeProvider.isContractDeployed(safeAddress)
    return isSafeDeployed
  }

  /**
   * Returns the Safe Singleton contract version.
   *
   * @returns The Safe Singleton contract version
   */
  async getContractVersion(): Promise<SafeVersion> {
    if (this.#contractManager.safeContract) {
      return this.#contractManager.safeContract.getVersion()
    }

    if (this.#predictedSafe?.safeDeploymentConfig?.safeVersion) {
      return Promise.resolve(this.#predictedSafe.safeDeploymentConfig.safeVersion)
    }

    return Promise.resolve(DEFAULT_SAFE_VERSION)
  }

  /**
   * Returns the list of Safe owner accounts.
   *
   * @returns The list of owners
   */
  async getOwners(): Promise<string[]> {
    if (this.#predictedSafe?.safeAccountConfig.owners) {
      return Promise.resolve(this.#predictedSafe.safeAccountConfig.owners)
    }

    return this.#ownerManager.getOwners()
  }

  /**
   * Returns the Safe nonce.
   *
   * @returns The Safe nonce
   */
  async getNonce(): Promise<number> {
    if (!this.#contractManager.safeContract) {
      return Promise.resolve(0)
    }

    const nonce = await this.#contractManager.safeContract.getNonce()

    return Number(nonce)
  }

  /**
   * Returns the Safe threshold.
   *
   * @returns The Safe threshold
   */
  async getThreshold(): Promise<number> {
    if (this.#predictedSafe?.safeAccountConfig.threshold) {
      return Promise.resolve(this.#predictedSafe.safeAccountConfig.threshold)
    }

    return this.#ownerManager.getThreshold()
  }

  /**
   * Returns the chainId of the connected network.
   *
   * @returns The chainId of the connected network
   */
  async getChainId(): Promise<bigint> {
    return this.#safeProvider.getChainId()
  }

  /**
   * Returns the ETH balance of the Safe.
   *
   * @returns The ETH balance of the Safe
   */
  async getBalance(): Promise<bigint> {
    return this.#safeProvider.getBalance(await this.getAddress())
  }

  /**
   * Returns the address of the FallbackHandler contract.
   *
   * @returns The address of the FallbackHandler contract
   */
  getFallbackHandler(): Promise<string> {
    return this.#fallbackHandlerManager.getFallbackHandler()
  }

  /**
   * Returns the enabled Safe guard or 0x address if no guards are enabled.
   *
   * @returns The address of the enabled Safe guard
   * @throws "Current version of the Safe does not support Safe transaction guards functionality"
   */
  async getGuard(): Promise<string> {
    return this.#guardManager.getGuard()
  }

  /**
   * Returns the list of addresses of all the enabled Safe modules.
   *
   * @returns The list of addresses of all the enabled Safe modules
   */
  async getModules(): Promise<string[]> {
    return this.#moduleManager.getModules()
  }

  /**
   * Returns the list of addresses of all the enabled Safe modules. The list will start on the next position address in relation to start.
   *
   * @param start - The address to be "offsetted" from the list, should be SENTINEL_ADDRESS otherwise.
   * @param pageSize - The size of the page. It will be the max length of the returning array. Must be greater then 0.
   * @returns The list of addresses of all the enabled Safe modules
   */
  async getModulesPaginated(start: string, pageSize: number = 10): Promise<SafeModulesPaginated> {
    return this.#moduleManager.getModulesPaginated(start, pageSize)
  }

  /**
   * Checks if a specific Safe module is enabled for the current Safe.
   *
   * @param moduleAddress - The desired module address
   * @returns TRUE if the module is enabled
   */
  async isModuleEnabled(moduleAddress: string): Promise<boolean> {
    return this.#moduleManager.isModuleEnabled(moduleAddress)
  }

  /**
   * Checks if a specific address or passkey is an owner of the current Safe.
   *
   * @param owner - The owner address or a passkey object
   * @returns TRUE if the account is an owner
   */
  async isOwner(owner: string | passkeyArgType): Promise<boolean> {
    const isOwnerAddress = typeof owner === 'string'

    if (isOwnerAddress) {
      return this.#isOwnerAddress(owner)
    }

    // passkey flow
    const webAuthnSignerFactoryContract = this.#contractManager.safeWebAuthnSignerFactoryContract
    const provider = this.#safeProvider.getExternalProvider()

    const passkeySigner = await PasskeySigner.init(owner, webAuthnSignerFactoryContract, provider)

    const ownerAddress = await passkeySigner.getAddress()

    return this.#isOwnerAddress(ownerAddress)
  }

  /**
   * Checks if a specific address is an owner of the current Safe.
   *
   * @param ownerAddress - The account address
   * @returns TRUE if the account is an owner
   */
  async #isOwnerAddress(ownerAddress: string): Promise<boolean> {
    if (this.#predictedSafe?.safeAccountConfig.owners) {
      return Promise.resolve(
        this.#predictedSafe?.safeAccountConfig.owners.some((owner: string) =>
          sameString(owner, ownerAddress)
        )
      )
    }

    return this.#ownerManager.isOwner(ownerAddress)
  }

  /**
   * Returns a Safe transaction ready to be signed by the owners.
   *
   * @param createTransactionProps - The createTransaction props
   * @returns The Safe transaction
   * @throws "Invalid empty array of transactions"
   */
  async createTransaction({
    transactions,
    onlyCalls = false,
    options
  }: CreateTransactionProps): Promise<SafeTransaction> {
    const safeVersion = await this.getContractVersion()
    if (this.#predictedSafe && !hasSafeFeature(SAFE_FEATURES.ACCOUNT_ABSTRACTION, safeVersion)) {
      throw new Error(
        'Account Abstraction functionality is not available for Safes with version lower than v1.3.0'
      )
    }

    if (transactions.length === 0) {
      throw new Error('Invalid empty array of transactions')
    }

    let newTransaction: SafeTransactionDataPartial
    if (transactions.length > 1) {
      const multiSendContract = onlyCalls
        ? this.#contractManager.multiSendCallOnlyContract
        : this.#contractManager.multiSendContract

      const multiSendData = encodeMultiSendData(transactions.map(standardizeMetaTransactionData))

      const multiSendTransaction = {
        ...options,
        to: await multiSendContract.getAddress(),
        value: '0',
        data: multiSendContract.encode('multiSend', [multiSendData]),
        operation: OperationType.DelegateCall
      }
      newTransaction = multiSendTransaction
    } else {
      newTransaction = { ...options, ...transactions[0] }
    }

    if (this.#predictedSafe) {
      return new EthSafeTransaction(
        await standardizeSafeTransactionData({
          predictedSafe: this.#predictedSafe,
          provider: this.#safeProvider.provider,
          tx: newTransaction,
          contractNetworks: this.#contractManager.contractNetworks
        })
      )
    }

    if (!this.#contractManager.safeContract) {
      throw new Error('Safe is not deployed')
    }
    return new EthSafeTransaction(
      await standardizeSafeTransactionData({
        safeContract: this.#contractManager.safeContract,
        provider: this.#safeProvider.provider,
        tx: newTransaction,
        contractNetworks: this.#contractManager.contractNetworks
      })
    )
  }

  /**
   * Returns a Safe transaction ready to be signed by the owners that invalidates the pending Safe transaction/s with a specific nonce.
   *
   * @param nonce - The nonce of the transaction/s that are going to be rejected
   * @returns The Safe transaction that invalidates the pending Safe transaction/s
   */
  async createRejectionTransaction(nonce: number): Promise<SafeTransaction> {
    const safeTransactionData = {
      to: await this.getAddress(),
      value: '0',
      data: '0x'
    }
    const options = {
      nonce,
      safeTxGas: '0'
    } as SafeTransactionOptionalProps

    return this.createTransaction({ transactions: [safeTransactionData], options })
  }

  /**
   * Copies a Safe transaction
   *
   * @param safeTransaction - The Safe transaction
   * @returns The new Safe transaction
   */
  async copyTransaction(safeTransaction: SafeTransaction): Promise<SafeTransaction> {
    const { to, value, data, operation, ...options } = safeTransaction.data
    const safeTransactionData = {
      to,
      value,
      data,
      operation
    }
    const signedSafeTransaction = await this.createTransaction({
      transactions: [safeTransactionData],
      options
    })
    safeTransaction.signatures.forEach((signature: EthSafeSignature) => {
      signedSafeTransaction.addSignature(signature)
    })
    return signedSafeTransaction
  }

  /**
   * Returns the transaction hash of a Safe transaction.
   *
   * @param safeTransaction - The Safe transaction
   * @returns The hash of the Safe transaction
   */
  async getTransactionHash(safeTransaction: SafeTransaction): Promise<string> {
    const safeAddress = await this.getAddress()
    const safeVersion = await this.getContractVersion()
    const chainId = await this.getChainId()

    return calculateSafeTransactionHash(safeAddress, safeTransaction.data, safeVersion, chainId)
  }

  /**
   * Signs a hash using the current signer account.
   *
   * @param hash - The hash to sign
   * @returns The Safe signature
   */
  async signHash(hash: string): Promise<SafeSignature> {
    const signature = await generateSignature(this.#safeProvider, hash)

    return signature
  }

  /**
   * Returns a Safe message ready to be signed by the owners.
   *
   * @param message - The message
   * @returns The Safe message
   */
  createMessage(message: string | EIP712TypedData): SafeMessage {
    return new SafeMessage(message)
  }

  /**
   * Returns the Safe message with a new signature
   *
   * @param message The message to be signed
   * @param signingMethod The signature type
   * @param preimageSafeAddress If the preimage is required, the address of the Safe that will be used to calculate the preimage.
   * This field is mandatory for 1.4.1 contract versions Because the safe uses the old EIP-1271 interface which uses `bytes` instead of `bytes32` for the message
   * we need to use the pre-image of the message to calculate the message hash
   * https://github.com/safe-global/safe-contracts/blob/192c7dc67290940fcbc75165522bb86a37187069/test/core/Safe.Signatures.spec.ts#L229-L233
   * @returns The signed Safe message
   */
  async signMessage(
    message: SafeMessage,
    signingMethod: SigningMethodType = SigningMethod.ETH_SIGN_TYPED_DATA_V4,
    preimageSafeAddress?: string
  ): Promise<SafeMessage> {
    const owners = await this.getOwners()
    const signerAddress = await this.#safeProvider.getSignerAddress()
    if (!signerAddress) {
      throw new Error('SafeProvider must be initialized with a signer to use this method')
    }

    const addressIsOwner = owners.some(
      (owner: string) => signerAddress && sameString(owner, signerAddress)
    )
    if (!addressIsOwner) {
      throw new Error('Messages can only be signed by Safe owners')
    }

    const safeVersion = await this.getContractVersion()
    if (
      signingMethod === SigningMethod.SAFE_SIGNATURE &&
      semverSatisfies(safeVersion, EQ_OR_GT_1_4_1) &&
      !preimageSafeAddress
    ) {
      throw new Error('The parent Safe account address is mandatory for contract signatures')
    }

    let signature: SafeSignature

    if (signingMethod === SigningMethod.ETH_SIGN_TYPED_DATA_V4) {
      signature = await this.signTypedData(message, 'v4')
    } else if (signingMethod === SigningMethod.ETH_SIGN_TYPED_DATA_V3) {
      signature = await this.signTypedData(message, 'v3')
    } else if (signingMethod === SigningMethod.ETH_SIGN_TYPED_DATA) {
      signature = await this.signTypedData(message, undefined)
    } else {
      const chainId = await this.getChainId()
      if (!hasSafeFeature(SAFE_FEATURES.ETH_SIGN, safeVersion)) {
        throw new Error('eth_sign is only supported by Safes >= v1.1.0')
      }

      let safeMessageHash: string

      if (
        signingMethod === SigningMethod.SAFE_SIGNATURE &&
        preimageSafeAddress &&
        semverSatisfies(safeVersion, EQ_OR_GT_1_4_1)
      ) {
        const messageHashData = preimageSafeMessageHash(
          preimageSafeAddress,
          hashSafeMessage(message.data),
          safeVersion,
          chainId
        )

        safeMessageHash = await this.getSafeMessageHash(messageHashData)
      } else {
        safeMessageHash = await this.getSafeMessageHash(hashSafeMessage(message.data))
      }

      signature = await this.signHash(safeMessageHash)
    }

    const signedSafeMessage = this.createMessage(message.data)

    message.signatures.forEach((signature: EthSafeSignature) => {
      signedSafeMessage.addSignature(signature)
    })

    signedSafeMessage.addSignature(signature)

    return signedSafeMessage
  }

  /**
   * Signs a transaction according to the EIP-712 using the current signer account.
   *
   * @param eip712Data - The Safe Transaction or message hash to be signed
   * @param methodVersion - EIP-712 version. Optional
   * @returns The Safe signature
   */
  async signTypedData(
    eip712Data: SafeTransaction | SafeMessage,
    methodVersion?: 'v3' | 'v4'
  ): Promise<SafeSignature> {
    const safeEIP712Args: SafeEIP712Args = {
      safeAddress: await this.getAddress(),
      safeVersion: await this.getContractVersion(),
      chainId: await this.#safeProvider.getChainId(),
      data: eip712Data.data
    }

    return generateEIP712Signature(this.#safeProvider, safeEIP712Args, methodVersion)
  }

  /**
   * Adds the signature of the current signer to the Safe transaction object.
   *
   * @param safeTransaction - The Safe transaction to be signed
   * @param signingMethod - Method followed to sign a transaction. Optional. Default value is "eth_sign"
   * @param preimageSafeAddress - If the preimage is required, the address of the Safe that will be used to calculate the preimage
   * This field is mandatory for 1.3.0 and 1.4.1 contract versions Because the safe uses the old EIP-1271 interface which uses `bytes` instead of `bytes32` for the message
   * we need to use the pre-image of the message to calculate the message hash
   * https://github.com/safe-global/safe-contracts/blob/192c7dc67290940fcbc75165522bb86a37187069/test/core/Safe.Signatures.spec.ts#L229-L233
   * @returns The signed Safe transaction
   * @throws "Transactions can only be signed by Safe owners"
   */
  async signTransaction(
    safeTransaction: SafeTransaction | SafeMultisigTransactionResponse,
    signingMethod: SigningMethodType = SigningMethod.ETH_SIGN_TYPED_DATA_V4,
    preimageSafeAddress?: string
  ): Promise<SafeTransaction> {
    const transaction = isSafeMultisigTransactionResponse(safeTransaction)
      ? await this.toSafeTransactionType(safeTransaction)
      : safeTransaction

    const owners = await this.getOwners()
    const signerAddress = await this.#safeProvider.getSignerAddress()

    if (!signerAddress) {
      throw new Error('SafeProvider must be initialized with a signer to use this method')
    }

    const addressIsOwner = owners.some(
      (owner: string) => signerAddress && sameString(owner, signerAddress)
    )
    if (!addressIsOwner) {
      throw new Error('Transactions can only be signed by Safe owners')
    }

    // passkey flow
    const isPasskeySigner = await this.#safeProvider.isPasskeySigner()
    if (isPasskeySigner) {
      const txHash = await this.getTransactionHash(transaction)
      const signedHash = await this.#safeProvider.signMessage(txHash)

      const signatureAdjusted = adjustVInSignature(
        SigningMethod.ETH_SIGN,
        signedHash,
        txHash,
        signerAddress
      )

      const signature = new EthSafeSignature(signerAddress, signatureAdjusted, true)

      const signedSafeTransaction = await this.copyTransaction(transaction)
      signedSafeTransaction.addSignature(signature)

      return signedSafeTransaction
    }

    const safeVersion = await this.getContractVersion()
    if (
      signingMethod === SigningMethod.SAFE_SIGNATURE &&
      semverSatisfies(safeVersion, EQ_OR_GT_1_3_0) &&
      !preimageSafeAddress
    ) {
      throw new Error('The parent Safe account address is mandatory for contract signatures')
    }

    let signature: SafeSignature

    if (signingMethod === SigningMethod.ETH_SIGN_TYPED_DATA_V4) {
      signature = await this.signTypedData(transaction, 'v4')
    } else if (signingMethod === SigningMethod.ETH_SIGN_TYPED_DATA_V3) {
      signature = await this.signTypedData(transaction, 'v3')
    } else if (signingMethod === SigningMethod.ETH_SIGN_TYPED_DATA) {
      signature = await this.signTypedData(transaction, undefined)
    } else {
      const safeVersion = await this.getContractVersion()
      const chainId = await this.getChainId()
      if (!hasSafeFeature(SAFE_FEATURES.ETH_SIGN, safeVersion)) {
        throw new Error('eth_sign is only supported by Safes >= v1.1.0')
      }

      let txHash: string

      // IMPORTANT: because the safe uses the old EIP-1271 interface which uses `bytes` instead of `bytes32` for the message
      // we need to use the pre-image of the transaction hash to calculate the message hash
      // https://github.com/safe-global/safe-contracts/blob/192c7dc67290940fcbc75165522bb86a37187069/test/core/Safe.Signatures.spec.ts#L229-L233
      if (
        signingMethod === SigningMethod.SAFE_SIGNATURE &&
        semverSatisfies(safeVersion, EQ_OR_GT_1_3_0) &&
        preimageSafeAddress
      ) {
        const txHashData = preimageSafeTransactionHash(
          preimageSafeAddress,
          safeTransaction.data as SafeTransactionData,
          safeVersion,
          chainId
        )

        txHash = await this.getSafeMessageHash(txHashData)
      } else {
        txHash = await this.getTransactionHash(transaction)
      }
      signature = await this.signHash(txHash)
    }

    const signedSafeTransaction = await this.copyTransaction(transaction)
    signedSafeTransaction.addSignature(signature)

    return signedSafeTransaction
  }

  /**
   * Approves on-chain a hash using the current signer account.
   *
   * @param hash - The hash to approve
   * @param options - The Safe transaction execution options. Optional
   * @returns The Safe transaction response
   * @throws "Transaction hashes can only be approved by Safe owners"
   * @throws "Cannot specify gas and gasLimit together in transaction options"
   */
  async approveTransactionHash(
    hash: string,
    options?: TransactionOptions
  ): Promise<TransactionResult> {
    if (!this.#contractManager.safeContract) {
      throw new Error('Safe is not deployed')
    }

    const owners = await this.getOwners()
    const signerAddress = await this.#safeProvider.getSignerAddress()
    if (!signerAddress) {
      throw new Error('SafeProvider must be initialized with a signer to use this method')
    }
    const addressIsOwner = owners.some(
      (owner: string) => signerAddress && sameString(owner, signerAddress)
    )
    if (!addressIsOwner) {
      throw new Error('Transaction hashes can only be approved by Safe owners')
    }

    return this.#contractManager.safeContract.approveHash(hash, {
      from: signerAddress,
      ...options
    })
  }

  /**
   * Returns a list of owners who have approved a specific Safe transaction.
   *
   * @param txHash - The Safe transaction hash
   * @returns The list of owners
   */
  async getOwnersWhoApprovedTx(txHash: string): Promise<string[]> {
    if (!this.#contractManager.safeContract) {
      throw new Error('Safe is not deployed')
    }

    const owners = await this.getOwners()
    const ownersWhoApproved: string[] = []
    for (const owner of owners) {
      const [approved] = await this.#contractManager.safeContract.approvedHashes([owner, txHash])
      if (approved > 0) {
        ownersWhoApproved.push(owner)
      }
    }
    return ownersWhoApproved
  }

  /**
   * Returns the Safe transaction to enable the fallback handler.
   *
   * @param address - The new fallback handler address
   * @param options - The transaction optional properties
   * @returns The Safe transaction ready to be signed
   * @throws "Invalid fallback handler address provided"
   * @throws "Fallback handler provided is already enabled"
   * @throws "Current version of the Safe does not support the fallback handler functionality"
   */
  async createEnableFallbackHandlerTx(
    fallbackHandlerAddress: string,
    options?: SafeTransactionOptionalProps
  ): Promise<SafeTransaction> {
    const safeTransactionData = {
      to: await this.getAddress(),
      value: '0',
      data: await this.#fallbackHandlerManager.encodeEnableFallbackHandlerData(
        fallbackHandlerAddress
      )
    }
    const safeTransaction = await this.createTransaction({
      transactions: [safeTransactionData],
      options
    })
    return safeTransaction
  }

  /**
   * Returns the Safe transaction to disable the fallback handler.
   *
   * @param options - The transaction optional properties
   * @returns The Safe transaction ready to be signed
   * @throws "There is no fallback handler enabled yet"
   * @throws "Current version of the Safe does not support the fallback handler functionality"
   */
  async createDisableFallbackHandlerTx(
    options?: SafeTransactionOptionalProps
  ): Promise<SafeTransaction> {
    const safeTransactionData = {
      to: await this.getAddress(),
      value: '0',
      data: await this.#fallbackHandlerManager.encodeDisableFallbackHandlerData()
    }
    const safeTransaction = await this.createTransaction({
      transactions: [safeTransactionData],
      options
    })
    return safeTransaction
  }

  /**
   * Returns the Safe transaction to enable a Safe guard.
   *
   * @param guardAddress - The desired guard address
   * @param options - The transaction optional properties
   * @returns The Safe transaction ready to be signed
   * @throws "Invalid guard address provided"
   * @throws "Guard provided is already enabled"
   * @throws "Current version of the Safe does not support Safe transaction guards functionality"
   */
  async createEnableGuardTx(
    guardAddress: string,
    options?: SafeTransactionOptionalProps
  ): Promise<SafeTransaction> {
    const safeTransactionData = {
      to: await this.getAddress(),
      value: '0',
      data: await this.#guardManager.encodeEnableGuardData(guardAddress)
    }
    const safeTransaction = await this.createTransaction({
      transactions: [safeTransactionData],
      options
    })
    return safeTransaction
  }

  /**
   * Returns the Safe transaction to disable a Safe guard.
   *
   * @param options - The transaction optional properties
   * @returns The Safe transaction ready to be signed
   * @throws "There is no guard enabled yet"
   * @throws "Current version of the Safe does not support Safe transaction guards functionality"
   */
  async createDisableGuardTx(options?: SafeTransactionOptionalProps): Promise<SafeTransaction> {
    const safeTransactionData = {
      to: await this.getAddress(),
      value: '0',
      data: await this.#guardManager.encodeDisableGuardData()
    }
    const safeTransaction = await this.createTransaction({
      transactions: [safeTransactionData],
      options
    })
    return safeTransaction
  }

  /**
   * Returns the Safe transaction to enable a Safe module.
   *
   * @param moduleAddress - The desired module address
   * @param options - The transaction optional properties
   * @returns The Safe transaction ready to be signed
   * @throws "Invalid module address provided"
   * @throws "Module provided is already enabled"
   */
  async createEnableModuleTx(
    moduleAddress: string,
    options?: SafeTransactionOptionalProps
  ): Promise<SafeTransaction> {
    const safeTransactionData = {
      to: await this.getAddress(),
      value: '0',
      data: await this.#moduleManager.encodeEnableModuleData(moduleAddress)
    }
    const safeTransaction = await this.createTransaction({
      transactions: [safeTransactionData],
      options
    })
    return safeTransaction
  }

  /**
   * Returns the Safe transaction to disable a Safe module.
   *
   * @param moduleAddress - The desired module address
   * @param options - The transaction optional properties
   * @returns The Safe transaction ready to be signed
   * @throws "Invalid module address provided"
   * @throws "Module provided is not enabled already"
   */
  async createDisableModuleTx(
    moduleAddress: string,
    options?: SafeTransactionOptionalProps
  ): Promise<SafeTransaction> {
    const safeTransactionData = {
      to: await this.getAddress(),
      value: '0',
      data: await this.#moduleManager.encodeDisableModuleData(moduleAddress)
    }
    const safeTransaction = await this.createTransaction({
      transactions: [safeTransactionData],
      options
    })
    return safeTransaction
  }

  /**
   * Returns the Safe transaction to add an owner and optionally change the threshold.
   *
   * @param params - The transaction params
   * @param options - The transaction optional properties
   * @returns The Safe transaction ready to be signed
   * @throws "Invalid owner address provided"
   * @throws "Address provided is already an owner"
   * @throws "Threshold needs to be greater than 0"
   * @throws "Threshold cannot exceed owner count"
   */
  async createAddOwnerTx(
    params: AddOwnerTxParams | AddPasskeyOwnerTxParams,
    options?: SafeTransactionOptionalProps
  ): Promise<SafeTransaction> {
    const isPasskey = isAddPasskeyOwnerTxParams(params)

    if (isPasskey) {
      return this.#createAddPasskeyOwnerTx(params, options)
    }

    const { ownerAddress, threshold } = params

    const safeTransactionData = {
      to: await this.getAddress(),
      value: '0',
      data: await this.#ownerManager.encodeAddOwnerWithThresholdData(ownerAddress, threshold)
    }
    const safeTransaction = await this.createTransaction({
      transactions: [safeTransactionData],
      options
    })
    return safeTransaction
  }

  /**
   * Returns the Safe transaction to add a passkey as owner and optionally change the threshold.
   *
   * @param params - The transaction params
   * @param options - The transaction optional properties
   * @returns The Safe transaction ready to be signed
   * @throws "Invalid owner address provided"
   * @throws "Address provided is already an owner"
   * @throws "Threshold needs to be greater than 0"
   * @throws "Threshold cannot exceed owner count"
   */
  async #createAddPasskeyOwnerTx(
    { passkey, threshold }: AddPasskeyOwnerTxParams,
    options?: SafeTransactionOptionalProps
  ): Promise<SafeTransaction> {
    const webAuthnSignerFactoryContract = this.#contractManager.safeWebAuthnSignerFactoryContract
    const provider = this.#safeProvider.getExternalProvider()

    const passkeySigner = await PasskeySigner.init(passkey, webAuthnSignerFactoryContract, provider)

    const ownerAddress = await passkeySigner.getAddress()
    const isPasskeySignerDeployed = await this.#safeProvider.isContractDeployed(ownerAddress)

    // The passkey Signer is a contract compliant with EIP-1271 standards, we need to check if it has been deployed.
    if (isPasskeySignerDeployed) {
      return this.createAddOwnerTx({ ownerAddress, threshold }, options)
    }

    // If it has not been deployed, we need to create a batch that includes both the Signer contract deployment and the addOwner transaction

    // First transaction of the batch: The Deployment of the Signer
    const createSignerTransaction = {
      to: await passkeySigner.safeWebAuthnSignerFactoryContract.getAddress(),
      value: '0',
      data: passkeySigner.encodeCreateSigner()
    }

    // Second transaction of the batch: The AddOwner transaction
    const addOwnerTransaction = {
      to: await this.getAddress(),
      value: '0',
      data: await this.#ownerManager.encodeAddOwnerWithThresholdData(ownerAddress, threshold)
    }

    // transactions for the batch
    const transactions = [createSignerTransaction, addOwnerTransaction]

    return await this.createTransaction({
      transactions,
      options
    })
  }

  /**
   * Returns the Safe transaction to remove an owner and optionally change the threshold.
   *
   * @param params - The transaction params
   * @param options - The transaction optional properties
   * @returns The Safe transaction ready to be signed
   * @throws "Invalid owner address provided"
   * @throws "Address provided is not an owner"
   * @throws "Threshold needs to be greater than 0"
   * @throws "Threshold cannot exceed owner count"
   */
  async createRemoveOwnerTx(
    { ownerAddress, threshold }: RemoveOwnerTxParams,
    options?: SafeTransactionOptionalProps
  ): Promise<SafeTransaction> {
    const safeTransactionData = {
      to: await this.getAddress(),
      value: '0',
      data: await this.#ownerManager.encodeRemoveOwnerData(ownerAddress, threshold)
    }
    const safeTransaction = await this.createTransaction({
      transactions: [safeTransactionData],
      options
    })
    return safeTransaction
  }

  /**
   * Returns the Safe transaction to replace an owner of the Safe with a new one.
   *
   * @param params - The transaction params
   * @param options - The transaction optional properties
   * @returns The Safe transaction ready to be signed
   * @throws "Invalid new owner address provided"
   * @throws "Invalid old owner address provided"
   * @throws "New address provided is already an owner"
   * @throws "Old address provided is not an owner"
   */
  async createSwapOwnerTx(
    { oldOwnerAddress, newOwnerAddress }: SwapOwnerTxParams,
    options?: SafeTransactionOptionalProps
  ): Promise<SafeTransaction> {
    const safeTransactionData = {
      to: await this.getAddress(),
      value: '0',
      data: await this.#ownerManager.encodeSwapOwnerData(oldOwnerAddress, newOwnerAddress)
    }
    const safeTransaction = await this.createTransaction({
      transactions: [safeTransactionData],
      options
    })
    return safeTransaction
  }

  /**
   * Returns the Safe transaction to change the threshold.
   *
   * @param threshold - The new threshold
   * @param options - The transaction optional properties
   * @returns The Safe transaction ready to be signed
   * @throws "Threshold needs to be greater than 0"
   * @throws "Threshold cannot exceed owner count"
   */
  async createChangeThresholdTx(
    threshold: number,
    options?: SafeTransactionOptionalProps
  ): Promise<SafeTransaction> {
    const safeTransactionData: MetaTransactionData = {
      to: await this.getAddress(),
      value: '0',
      data: await this.#ownerManager.encodeChangeThresholdData(threshold)
    }
    const safeTransaction = await this.createTransaction({
      transactions: [safeTransactionData],
      options
    })
    return safeTransaction
  }

  /**
   * Converts a transaction from type SafeMultisigTransactionResponse to type SafeTransaction
   *
   * @param serviceTransactionResponse - The transaction to convert
   * @returns The converted transaction with type SafeTransaction
   */
  async toSafeTransactionType(
    serviceTransactionResponse: SafeMultisigTransactionResponse
  ): Promise<SafeTransaction> {
    const safeTransactionData = {
      to: serviceTransactionResponse.to,
      value: serviceTransactionResponse.value,
      data: serviceTransactionResponse.data || '0x',
      operation: serviceTransactionResponse.operation
    }
    const options = {
      safeTxGas: serviceTransactionResponse.safeTxGas.toString(),
      baseGas: serviceTransactionResponse.baseGas.toString(),
      gasPrice: serviceTransactionResponse.gasPrice,
      gasToken: serviceTransactionResponse.gasToken,
      refundReceiver: serviceTransactionResponse.refundReceiver,
      nonce: serviceTransactionResponse.nonce
    }
    const safeTransaction = await this.createTransaction({
      transactions: [safeTransactionData],
      options
    })
    serviceTransactionResponse.confirmations?.map(
      (confirmation: SafeMultisigConfirmationResponse) => {
        const signature = new EthSafeSignature(confirmation.owner, confirmation.signature)
        safeTransaction.addSignature(signature)
      }
    )
    return safeTransaction
  }

  /**
   * Checks if a Safe transaction can be executed successfully with no errors.
   *
   * @param safeTransaction - The Safe transaction to check
   * @param options - The Safe transaction execution options. Optional
   * @returns TRUE if the Safe transaction can be executed successfully with no errors
   */
  async isValidTransaction(
    safeTransaction: SafeTransaction | SafeMultisigTransactionResponse,
    options?: TransactionOptions
  ): Promise<boolean> {
    if (!this.#contractManager.safeContract) {
      throw new Error('Safe is not deployed')
    }
    const transaction = isSafeMultisigTransactionResponse(safeTransaction)
      ? await this.toSafeTransactionType(safeTransaction)
      : safeTransaction

    const signedSafeTransaction = await this.copyTransaction(transaction)

    const txHash = await this.getTransactionHash(signedSafeTransaction)
    const ownersWhoApprovedTx = await this.getOwnersWhoApprovedTx(txHash)
    for (const owner of ownersWhoApprovedTx) {
      signedSafeTransaction.addSignature(generatePreValidatedSignature(owner))
    }
    const owners = await this.getOwners()
    const signerAddress = await this.#safeProvider.getSignerAddress()
    if (!signerAddress) {
      throw new Error('SafeProvider must be initialized with a signer to use this method')
    }
    if (owners.includes(signerAddress)) {
      signedSafeTransaction.addSignature(generatePreValidatedSignature(signerAddress))
    }

    const isTxValid = await this.#contractManager.safeContract.isValidTransaction(
      signedSafeTransaction,
      {
        from: signerAddress,
        ...options
      }
    )
    return isTxValid
  }

  /**
   * Executes a Safe transaction.
   *
   * @param safeTransaction - The Safe transaction to execute
   * @param options - The Safe transaction execution options. Optional
   * @returns The Safe transaction response
   * @throws "No signer provided"
   * @throws "There are X signatures missing"
   * @throws "Cannot specify gas and gasLimit together in transaction options"
   */
  async executeTransaction(
    safeTransaction: SafeTransaction | SafeMultisigTransactionResponse,
    options?: TransactionOptions
  ): Promise<TransactionResult> {
    if (!this.#contractManager.safeContract) {
      throw new Error('Safe is not deployed')
    }
    const transaction = isSafeMultisigTransactionResponse(safeTransaction)
      ? await this.toSafeTransactionType(safeTransaction)
      : safeTransaction

    const signedSafeTransaction = await this.copyTransaction(transaction)

    const txHash = await this.getTransactionHash(signedSafeTransaction)
    const ownersWhoApprovedTx = await this.getOwnersWhoApprovedTx(txHash)
    for (const owner of ownersWhoApprovedTx) {
      signedSafeTransaction.addSignature(generatePreValidatedSignature(owner))
    }
    const owners = await this.getOwners()
    const threshold = await this.getThreshold()
    const signerAddress = await this.#safeProvider.getSignerAddress()
    if (
      threshold > signedSafeTransaction.signatures.size &&
      signerAddress &&
      owners.includes(signerAddress)
    ) {
      signedSafeTransaction.addSignature(generatePreValidatedSignature(signerAddress))
    }

    if (threshold > signedSafeTransaction.signatures.size) {
      const signaturesMissing = threshold - signedSafeTransaction.signatures.size
      throw new Error(
        `There ${signaturesMissing > 1 ? 'are' : 'is'} ${signaturesMissing} signature${
          signaturesMissing > 1 ? 's' : ''
        } missing`
      )
    }

    const value = BigInt(signedSafeTransaction.data.value)
    if (value !== 0n) {
      const balance = await this.getBalance()
      if (value > balance) {
        throw new Error('Not enough Ether funds')
      }
    }

    const txResponse = await this.#contractManager.safeContract.execTransaction(
      signedSafeTransaction,
      {
        from: signerAddress,
        ...options
      }
    )
    return txResponse
  }

  /**
   * Returns the Safe Transaction encoded
   *
   * @async
   * @param {SafeTransaction} safeTransaction - The Safe transaction to be encoded.
   * @returns {Promise<string>} The encoded transaction
   *
   */
  async getEncodedTransaction(safeTransaction: SafeTransaction): Promise<string> {
    const safeVersion = await this.getContractVersion()
    const chainId = await this.getChainId()
    const customContracts = this.#contractManager.contractNetworks?.[chainId.toString()]
    const isL1SafeSingleton = this.#contractManager.isL1SafeSingleton

    const safeSingletonContract = await this.#safeProvider.getSafeContract({
      safeVersion,
      isL1SafeSingleton,
      customContractAbi: customContracts?.safeSingletonAbi,
      customContractAddress: customContracts?.safeSingletonAddress
    })

    const encodedTransaction = safeSingletonContract.encode('execTransaction', [
      safeTransaction.data.to,
      safeTransaction.data.value,
      safeTransaction.data.data,
      safeTransaction.data.operation,
      safeTransaction.data.safeTxGas,
      safeTransaction.data.baseGas,
      safeTransaction.data.gasPrice,
      safeTransaction.data.gasToken,
      safeTransaction.data.refundReceiver,
      safeTransaction.encodedSignatures()
    ])

    return encodedTransaction
  }

  /**
   * Wraps a Safe transaction into a Safe deployment batch.
   *
   * This function creates a transaction batch of 2 transactions, which includes the
   * deployment of the Safe and the provided Safe transaction.
   *
   * @async
   * @param {SafeTransaction} safeTransaction - The Safe transaction to be wrapped into the deployment batch.
   * @param {TransactionOptions} [transactionOptions] - Optional. Options for the transaction, such as from, gas price, gas limit, etc.
   * @param {string} [customSaltNonce] - Optional. a Custom salt nonce to be used for the deployment of the Safe. If not provided, a default value is used.
   * @returns {Promise<Transaction>} A promise that resolves to a Transaction object representing the prepared batch of transactions.
   * @throws Will throw an error if the safe is already deployed.
   *
   */
  async wrapSafeTransactionIntoDeploymentBatch(
    safeTransaction: SafeTransaction,
    transactionOptions?: TransactionOptions,
    customSaltNonce?: string
  ): Promise<Transaction> {
    const isSafeDeployed = await this.isSafeDeployed()

    // if the safe is already deployed throws an error
    if (isSafeDeployed) {
      throw new Error('Safe already deployed')
    }

    // we create the deployment transaction
    const safeDeploymentTransaction = await this.createSafeDeploymentTransaction(customSaltNonce)

    // First transaction of the batch: The Safe deployment Transaction
    const safeDeploymentBatchTransaction = {
      to: safeDeploymentTransaction.to,
      value: safeDeploymentTransaction.value,
      data: safeDeploymentTransaction.data,
      operation: OperationType.Call
    }

    // Second transaction of the batch: The Safe Transaction
    const safeBatchTransaction = {
      to: await this.getAddress(),
      value: '0',
      data: await this.getEncodedTransaction(safeTransaction),
      operation: OperationType.Call
    }

    // transactions for the batch
    const transactions = [safeDeploymentBatchTransaction, safeBatchTransaction]

    // this is the transaction with the batch
    const safeDeploymentBatch = await this.createTransactionBatch(transactions, transactionOptions)

    return safeDeploymentBatch
  }

  /**
   * Creates a Safe deployment transaction.
   *
   * This function prepares a transaction for the deployment of a Safe.
   * Both the saltNonce and options parameters are optional, and if not
   * provided, default values will be used.
   *
   * @async
   * @param {string} [customSaltNonce] - Optional. a Custom salt nonce to be used for the deployment of the Safe. If not provided, a default value is used.
   * @param {TransactionOptions} [options] - Optional. Options for the transaction, such as gas price, gas limit, etc.
   * @returns {Promise<Transaction>} A promise that resolves to a Transaction object representing the prepared Safe deployment transaction.
   *
   */
  async createSafeDeploymentTransaction(
    customSaltNonce?: string,
    transactionOptions?: TransactionOptions
  ): Promise<Transaction> {
    if (!this.#predictedSafe) {
      throw new Error('Predict Safe should be present')
    }

    const { safeAccountConfig, safeDeploymentConfig } = this.#predictedSafe

    const safeVersion = await this.getContractVersion()
    const safeProvider = this.#safeProvider
    const chainId = await safeProvider.getChainId()
    const isL1SafeSingleton = this.#contractManager.isL1SafeSingleton
    const customContracts = this.#contractManager.contractNetworks?.[chainId.toString()]

    const safeSingletonContract = await safeProvider.getSafeContract({
      safeVersion,
      isL1SafeSingleton,
      customContractAddress: customContracts?.safeSingletonAddress,
      customContractAbi: customContracts?.safeSingletonAbi
    })

    // we use the SafeProxyFactory.sol contract, see: https://github.com/safe-global/safe-contracts/blob/main/contracts/proxies/SafeProxyFactory.sol
    const safeProxyFactoryContract = await getProxyFactoryContract({
      safeProvider,
      safeVersion,
      customContracts
    })

    // this is the call to the setup method that sets the threshold & owners of the new Safe, see: https://github.com/safe-global/safe-contracts/blob/main/contracts/Safe.sol#L95
    const initializer = await encodeSetupCallData({
      safeProvider,
      safeContract: safeSingletonContract,
      safeAccountConfig: safeAccountConfig,
      customContracts
    })

    const saltNonce =
      customSaltNonce ||
      safeDeploymentConfig?.saltNonce ||
      getChainSpecificDefaultSaltNonce(chainId)

    const safeDeployTransactionData = {
      ...transactionOptions, // optional transaction options like from, gasLimit, gasPrice...
      to: await safeProxyFactoryContract.getAddress(),
      value: '0',
      // we use the createProxyWithNonce method to create the Safe in a deterministic address, see: https://github.com/safe-global/safe-contracts/blob/main/contracts/proxies/SafeProxyFactory.sol#L52
      data: safeProxyFactoryContract.encode('createProxyWithNonce', [
        await safeSingletonContract.getAddress(),
        initializer, // call to the setup method to set the threshold & owners of the new Safe
        BigInt(saltNonce)
      ])
    }

    return safeDeployTransactionData
  }

  /**
   * This function creates a batch of the provided Safe transactions using the MultiSend contract.
   * It groups the transactions together into a single transaction which can then be executed atomically.
   *
   * @async
   * @function createTransactionBatch
   * @param {MetaTransactionData[]} transactions - An array of MetaTransactionData objects to be batched together.
   * @param {TransactionOption} [transactionOptions] - Optional TransactionOption object to specify additional options for the transaction batch.
   * @returns {Promise<Transaction>} A Promise that resolves with the created transaction batch.
   *
   */
  async createTransactionBatch(
    transactions: MetaTransactionData[],
    transactionOptions?: TransactionOptions
  ): Promise<Transaction> {
    const chainId = await this.#safeProvider.getChainId()

    // we use the MultiSend contract to create the batch, see: https://github.com/safe-global/safe-contracts/blob/main/contracts/libraries/MultiSendCallOnly.sol
    const multiSendCallOnlyContract = await getMultiSendCallOnlyContract({
      safeProvider: this.#safeProvider,
      safeVersion: await this.getContractVersion(),
      customContracts: this.#contractManager.contractNetworks?.[chainId.toString()]
    })

    // multiSend method with the transactions encoded
    const batchData = multiSendCallOnlyContract.encode('multiSend', [
      encodeMultiSendData(transactions) // encoded transactions
    ])

    const transactionBatch = {
      ...transactionOptions, // optional transaction options like from, gasLimit, gasPrice...
      to: await multiSendCallOnlyContract.getAddress(),
      value: '0',
      data: batchData
    }

    return transactionBatch
  }

  /**
   * Get the fallback handler contract
   *
   * @returns The fallback Handler contract
   */
  private async getFallbackHandlerContract(): Promise<CompatibilityFallbackHandlerContractType> {
    if (!this.#contractManager.safeContract) {
      throw new Error('Safe is not deployed')
    }

    const safeVersion =
      (await this.#contractManager.safeContract.getVersion()) ?? DEFAULT_SAFE_VERSION
    const chainId = await this.#safeProvider.getChainId()

    const compatibilityFallbackHandlerContract = await getCompatibilityFallbackHandlerContract({
      safeProvider: this.#safeProvider,
      safeVersion,
      customContracts: this.#contractManager.contractNetworks?.[chainId.toString()]
    })

    return compatibilityFallbackHandlerContract
  }

  /**
   * Call the CompatibilityFallbackHandler getMessageHash method
   *
   * @param messageHash The hash of the message
   * @returns Returns the Safe message hash to be signed
   * @link https://github.com/safe-global/safe-contracts/blob/8ffae95faa815acf86ec8b50021ebe9f96abde10/contracts/handler/CompatibilityFallbackHandler.sol#L26-L28
   */
  getSafeMessageHash = async (messageHash: string): Promise<string> => {
    const safeAddress = await this.getAddress()
    const safeVersion = await this.getContractVersion()
    const chainId = await this.getChainId()

    return calculateSafeMessageHash(safeAddress, messageHash, safeVersion, chainId)
  }

  /**
   * Call the CompatibilityFallbackHandler isValidSignature method
   *
   * @param messageHash The hash of the message
   * @param signature The signature to be validated or '0x'. You can send as signature one of the following:
   *  1) An array of SafeSignature. In this case the signatures are concatenated for validation (buildSignatureBytes())
   *  2) The concatenated signatures as string
   *  3) '0x' if you want to validate an onchain message (Approved hash)
   * @returns A boolean indicating if the signature is valid
   * @link https://github.com/safe-global/safe-contracts/blob/main/contracts/handler/CompatibilityFallbackHandler.sol
   */
  isValidSignature = async (
    messageHash: string,
    signature: SafeSignature[] | string = '0x'
  ): Promise<boolean> => {
    const safeAddress = await this.getAddress()
    const fallbackHandler = await this.getFallbackHandlerContract()

    const signatureToCheck =
      signature && Array.isArray(signature) ? buildSignatureBytes(signature) : signature

    // @ts-expect-error Argument of type isValidSignature(bytes32,bytes) is not assignable to parameter of type isValidSignature
    const data = fallbackHandler.encode('isValidSignature(bytes32,bytes)', [
      messageHash,
      signatureToCheck
    ])

    // @ts-expect-error Argument of type isValidSignature(bytes32,bytes) is not assignable to parameter of type isValidSignature
    const bytesData = fallbackHandler.encode('isValidSignature(bytes,bytes)', [
      messageHash,
      signatureToCheck
    ])

    try {
      const isValidSignatureResponse = await Promise.all([
        this.#safeProvider.call({
          from: safeAddress,
          to: safeAddress,
          data: data
        }),
        this.#safeProvider.call({
          from: safeAddress,
          to: safeAddress,
          data: bytesData
        })
      ])

      return (
        !!isValidSignatureResponse.length &&
        (isValidSignatureResponse[0].slice(0, 10).toLowerCase() === this.#MAGIC_VALUE ||
          isValidSignatureResponse[1].slice(0, 10).toLowerCase() === this.#MAGIC_VALUE_BYTES)
      )
    } catch (error) {
      return false
    }
  }
}

export default Safe<|MERGE_RESOLUTION|>--- conflicted
+++ resolved
@@ -39,11 +39,8 @@
   SigningMethod,
   SigningMethodType,
   SwapOwnerTxParams,
-<<<<<<< HEAD
-  passkeyArgType
-=======
+  passkeyArgType,
   SafeModulesPaginated
->>>>>>> 17b96070
 } from './types'
 import {
   EthSafeSignature,
