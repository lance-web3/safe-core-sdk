--- conflicted
+++ resolved
@@ -6,30 +6,17 @@
   sameString
 } from '@safe-global/protocol-kit/utils'
 import { ZERO_ADDRESS } from '@safe-global/protocol-kit/utils/constants'
-<<<<<<< HEAD
-import { ISafeProvider, SafeContract } from '@safe-global/safe-core-sdk-types'
+import { SafeContractImplementationType } from '@safe-global/protocol-kit/types'
+import SafeProvider from '../adapters/ethers/SafeProvider'
 
 class GuardManager {
-  #safeProvider: ISafeProvider
-  #safeContract?: SafeContract
-  // keccak256("guard_manager.guard.address")
-  #slot = '0x4a204f620c8c5ccdca3fd54d003badd85ba500436a431f0cbda4f558c93c34c8'
-
-  constructor(safeProvider: ISafeProvider, safeContract?: SafeContract) {
-    this.#safeProvider = safeProvider
-=======
-import { EthAdapter } from '@safe-global/protocol-kit/adapters/ethAdapter'
-import { SafeContractImplementationType } from '@safe-global/protocol-kit/types'
-
-class GuardManager {
-  #ethAdapter: EthAdapter
+  #safeProvider: SafeProvider
   #safeContract?: SafeContractImplementationType
   // keccak256("guard_manager.guard.address")
   #slot = '0x4a204f620c8c5ccdca3fd54d003badd85ba500436a431f0cbda4f558c93c34c8'
 
-  constructor(ethAdapter: EthAdapter, safeContract?: SafeContractImplementationType) {
-    this.#ethAdapter = ethAdapter
->>>>>>> f949a3c7
+  constructor(safeProvider: SafeProvider, safeContract?: SafeContractImplementationType) {
+    this.#safeProvider = safeProvider
     this.#safeContract = safeContract
   }
 
@@ -57,13 +44,7 @@
       throw new Error('Safe is not deployed')
     }
     const safeVersion = await this.#safeContract.getVersion()
-<<<<<<< HEAD
-    if (hasSafeFeature(SAFE_FEATURES.SAFE_TX_GUARDS, safeVersion)) {
-      return this.#safeProvider.getStorageAt(await this.#safeContract.getAddress(), this.#slot)
-    } else {
-=======
     if (!hasSafeFeature(SAFE_FEATURES.SAFE_TX_GUARDS, safeVersion)) {
->>>>>>> f949a3c7
       throw new Error(
         'Current version of the Safe does not support Safe transaction guards functionality'
       )
@@ -75,7 +56,7 @@
   async getGuard(): Promise<string> {
     const safeContract = await this.isGuardCompatible()
 
-    return this.#ethAdapter.getStorageAt(await safeContract.getAddress(), this.#slot)
+    return this.#safeProvider.getStorageAt(await safeContract.getAddress(), this.#slot)
   }
 
   async encodeEnableGuardData(guardAddress: string): Promise<string> {
