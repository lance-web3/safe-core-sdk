import { isRestrictedAddress, sameString } from '@safe-global/protocol-kit/utils/address'
import { SENTINEL_ADDRESS } from '@safe-global/protocol-kit/utils/constants'
<<<<<<< HEAD
import { ISafeProvider, SafeContract } from '@safe-global/safe-core-sdk-types'

class ModuleManager {
  #safeProvider: ISafeProvider
  #safeContract?: SafeContract

  constructor(safeProvider: ISafeProvider, safeContract?: SafeContract) {
    this.#safeProvider = safeProvider
=======
import { EthAdapter } from '@safe-global/protocol-kit/adapters/ethAdapter'
import { SafeContractImplementationType } from '@safe-global/protocol-kit/types'

class ModuleManager {
  #ethAdapter: EthAdapter
  #safeContract?: SafeContractImplementationType

  constructor(ethAdapter: EthAdapter, safeContract?: SafeContractImplementationType) {
    this.#ethAdapter = ethAdapter
>>>>>>> f949a3c7
    this.#safeContract = safeContract
  }

  private validateModuleAddress(moduleAddress: string): void {
    const isValidAddress = this.#safeProvider.isAddress(moduleAddress)
    if (!isValidAddress || isRestrictedAddress(moduleAddress)) {
      throw new Error('Invalid module address provided')
    }
  }

  private validateModuleIsNotEnabled(moduleAddress: string, modules: string[]): void {
    const moduleIndex = modules.findIndex((module: string) => sameString(module, moduleAddress))
    const isEnabled = moduleIndex >= 0
    if (isEnabled) {
      throw new Error('Module provided is already enabled')
    }
  }

  private validateModuleIsEnabled(moduleAddress: string, modules: string[]): number {
    const moduleIndex = modules.findIndex((module: string) => sameString(module, moduleAddress))
    const isEnabled = moduleIndex >= 0
    if (!isEnabled) {
      throw new Error('Module provided is not enabled yet')
    }
    return moduleIndex
  }

  async getModules(): Promise<string[]> {
    if (!this.#safeContract) {
      throw new Error('Safe is not deployed')
    }

    const [modules] = await this.#safeContract.getModules()

    return [...modules]
  }

  async isModuleEnabled(moduleAddress: string): Promise<boolean> {
    if (!this.#safeContract) {
      throw new Error('Safe is not deployed')
    }

    const [isModuleEnabled] = await this.#safeContract.isModuleEnabled([moduleAddress])

    return isModuleEnabled
  }

  async encodeEnableModuleData(moduleAddress: string): Promise<string> {
    if (!this.#safeContract) {
      throw new Error('Safe is not deployed')
    }
    this.validateModuleAddress(moduleAddress)
    const modules = await this.getModules()
    this.validateModuleIsNotEnabled(moduleAddress, modules)
    return this.#safeContract.encode('enableModule', [moduleAddress])
  }

  async encodeDisableModuleData(moduleAddress: string): Promise<string> {
    if (!this.#safeContract) {
      throw new Error('Safe is not deployed')
    }
    this.validateModuleAddress(moduleAddress)
    const modules = await this.getModules()
    const moduleIndex = this.validateModuleIsEnabled(moduleAddress, modules)
    const prevModuleAddress = moduleIndex === 0 ? SENTINEL_ADDRESS : modules[moduleIndex - 1]
    return this.#safeContract.encode('disableModule', [prevModuleAddress, moduleAddress])
  }
}

export default ModuleManager<|MERGE_RESOLUTION|>--- conflicted
+++ resolved
@@ -1,25 +1,14 @@
 import { isRestrictedAddress, sameString } from '@safe-global/protocol-kit/utils/address'
 import { SENTINEL_ADDRESS } from '@safe-global/protocol-kit/utils/constants'
-<<<<<<< HEAD
-import { ISafeProvider, SafeContract } from '@safe-global/safe-core-sdk-types'
+import { SafeContractImplementationType } from '@safe-global/protocol-kit/types'
+import SafeProvider from '../adapters/ethers/SafeProvider'
 
 class ModuleManager {
-  #safeProvider: ISafeProvider
-  #safeContract?: SafeContract
-
-  constructor(safeProvider: ISafeProvider, safeContract?: SafeContract) {
-    this.#safeProvider = safeProvider
-=======
-import { EthAdapter } from '@safe-global/protocol-kit/adapters/ethAdapter'
-import { SafeContractImplementationType } from '@safe-global/protocol-kit/types'
-
-class ModuleManager {
-  #ethAdapter: EthAdapter
+  #safeProvider: SafeProvider
   #safeContract?: SafeContractImplementationType
 
-  constructor(ethAdapter: EthAdapter, safeContract?: SafeContractImplementationType) {
-    this.#ethAdapter = ethAdapter
->>>>>>> f949a3c7
+  constructor(safeProvider: SafeProvider, safeContract?: SafeContractImplementationType) {
+    this.#safeProvider = safeProvider
     this.#safeContract = safeContract
   }
 
