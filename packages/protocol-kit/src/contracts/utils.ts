--- conflicted
+++ resolved
@@ -306,13 +306,9 @@
   const salt = keccak256(
     toBuffer('0x' + keccak256(toBuffer(initializer)).toString('hex') + encodedNonce)
   )
-<<<<<<< HEAD
 
   const input = safeProvider.encodeParameters(['address'], [await safeContract.getAddress()])
 
-=======
-  const input = ethAdapter.encodeParameters(['address'], [await safeContract.getAddress()])
->>>>>>> ef05dd7d
   const from = await safeProxyFactoryContract.getAddress()
 
   // On the zkSync Era chain, the counterfactual deployment address is calculated differently
@@ -327,13 +323,8 @@
   const initCode = proxyCreationCode + constructorData
   const proxyAddress =
     '0x' + generateAddress2(toBuffer(from), toBuffer(salt), toBuffer(initCode)).toString('hex')
-  const predictedAddress = ethAdapter.getChecksummedAddress(proxyAddress)
-
-<<<<<<< HEAD
+
   return safeProvider.getChecksummedAddress(proxyAddress)
-=======
-  return predictedAddress
->>>>>>> ef05dd7d
 }
 
 export const validateSafeAccountConfig = ({ owners, threshold }: SafeAccountConfig): void => {
