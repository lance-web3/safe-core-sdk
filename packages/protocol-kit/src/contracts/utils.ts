import { isAddress, zeroPadValue } from 'ethers'
import { keccak_256 } from '@noble/hashes/sha3'
import { DEFAULT_SAFE_VERSION } from '@safe-global/protocol-kit/contracts/config'
import { EMPTY_DATA, ZERO_ADDRESS } from '@safe-global/protocol-kit/utils/constants'
import { createMemoizedFunction } from '@safe-global/protocol-kit/utils/memoized'
import { EthAdapter } from '@safe-global/protocol-kit/adapters/ethAdapter'
import { SafeProxyFactoryContractType, SafeVersion } from '@safe-global/safe-core-sdk-types'
import { generateAddress2, keccak256, toBuffer } from 'ethereumjs-util'
import semverSatisfies from 'semver/functions/satisfies'

import {
  GetContractInstanceProps,
  GetSafeContractInstanceProps,
  getCompatibilityFallbackHandlerContract,
  getProxyFactoryContract,
  getSafeContract
} from '../contracts/safeDeploymentContracts'
import {
  ContractNetworkConfig,
  SafeAccountConfig,
  SafeContractImplementationType,
  SafeDeploymentConfig
} from '../types'

// keccak256(toUtf8Bytes('Safe Account Abstraction'))
export const PREDETERMINED_SALT_NONCE =
  '0xb1073742015cbcf5a3a4d9d1ae33ecf619439710b89475f92e2abd2117e90f90'

const ZKSYNC_MAINNET = 324n
const ZKSYNC_TESTNET = 280n
// For bundle size efficiency we store SafeProxy.sol/GnosisSafeProxy.sol zksync bytecode hash in hex.
// To get the values below we need to:
// 1. Compile Safe smart contracts for zksync
// 2. Get `deployedBytecode` from SafeProxy.json/GnosisSafeProxy.json
// 3. Use zksync-web3 SDK to get the bytecode hash
//    const bytecodeHash = zkSyncUtils.hashBytecode(${deployedBytecode})
// 4. Use ethers to convert the array into hex
//    const deployedBytecodeHash = ethers.hexlify(bytecodeHash)
const ZKSYNC_SAFE_PROXY_DEPLOYED_BYTECODE: {
  [version: string]: { deployedBytecodeHash: string }
} = {
  '1.3.0': {
    deployedBytecodeHash: '0x0100004124426fb9ebb25e27d670c068e52f9ba631bd383279a188be47e3f86d'
  }
}

// keccak256(toUtf8Bytes('zksyncCreate2'))
const ZKSYNC_CREATE2_PREFIX = '0x2020dba91b30cc0006188af794c2fb30dd8520db7e2c088b7fc7c103c00ca494'

export interface PredictSafeAddressProps {
  ethAdapter: EthAdapter
  chainId: bigint // required for performance
  safeAccountConfig: SafeAccountConfig
  safeDeploymentConfig?: SafeDeploymentConfig
  isL1SafeSingleton?: boolean
  customContracts?: ContractNetworkConfig
}

export interface encodeSetupCallDataProps {
  ethAdapter: EthAdapter
  safeAccountConfig: SafeAccountConfig
  safeContract: SafeContractImplementationType
  customContracts?: ContractNetworkConfig
  customSafeVersion?: SafeVersion
}

export function encodeCreateProxyWithNonce(
  safeProxyFactoryContract: SafeProxyFactoryContractType,
  safeSingletonAddress: string,
  initializer: string,
  salt?: string
) {
  return safeProxyFactoryContract.encode('createProxyWithNonce', [
    safeSingletonAddress,
    initializer,
<<<<<<< HEAD
    BigInt(PREDETERMINED_SALT_NONCE)
=======
    salt || PREDETERMINED_SALT_NONCE
>>>>>>> 71fa34a2
  ])
}

const memoizedGetCompatibilityFallbackHandlerContract = createMemoizedFunction(
  getCompatibilityFallbackHandlerContract
)

export async function encodeSetupCallData({
  ethAdapter,
  safeAccountConfig,
  safeContract,
  customContracts,
  customSafeVersion
}: encodeSetupCallDataProps): Promise<string> {
  const {
    owners,
    threshold,
    to = ZERO_ADDRESS,
    data = EMPTY_DATA,
    fallbackHandler,
    paymentToken = ZERO_ADDRESS,
    payment = 0,
    paymentReceiver = ZERO_ADDRESS
  } = safeAccountConfig

  const safeVersion = customSafeVersion || (await safeContract.getVersion())

  if (semverSatisfies(safeVersion, '<=1.0.0')) {
    return safeContract.encode('setup', [
      owners,
      threshold,
      to,
      data,
      paymentToken,
      payment,
      paymentReceiver
    ])
  }

  let fallbackHandlerAddress = fallbackHandler
  const isValidAddress = fallbackHandlerAddress !== undefined && isAddress(fallbackHandlerAddress)
  if (!isValidAddress) {
    const fallbackHandlerContract = await memoizedGetCompatibilityFallbackHandlerContract({
      ethAdapter,
      safeVersion,
      customContracts
    })

    fallbackHandlerAddress = await fallbackHandlerContract.getAddress()
  }

  return safeContract.encode('setup', [
    owners,
    threshold,
    to,
    data,
    fallbackHandlerAddress,
    paymentToken,
    payment,
    paymentReceiver
  ])
}

// we need to include the chainId as string to prevent memoization issues see: https://github.com/safe-global/safe-core-sdk/issues/598
type MemoizedGetProxyFactoryContractProps = GetContractInstanceProps & { chainId: string }
type MemoizedGetSafeContractInstanceProps = GetSafeContractInstanceProps & { chainId: string }

const memoizedGetProxyFactoryContract = createMemoizedFunction(
  ({ ethAdapter, safeVersion, customContracts }: MemoizedGetProxyFactoryContractProps) =>
    getProxyFactoryContract({ ethAdapter, safeVersion, customContracts })
)

const memoizedGetProxyCreationCode = createMemoizedFunction(
  async ({
    ethAdapter,
    safeVersion,
    customContracts,
    chainId
  }: MemoizedGetProxyFactoryContractProps) => {
    const safeProxyFactoryContract = await memoizedGetProxyFactoryContract({
      ethAdapter,
      safeVersion,
      customContracts,
      chainId
    })

    return safeProxyFactoryContract.proxyCreationCode()
  }
)

const memoizedGetSafeContract = createMemoizedFunction(
  ({
    ethAdapter,
    safeVersion,
    isL1SafeSingleton,
    customContracts
  }: MemoizedGetSafeContractInstanceProps) =>
    getSafeContract({ ethAdapter, safeVersion, isL1SafeSingleton, customContracts })
)

/**
 * Provides a chain-specific default salt nonce for generating unique addresses
 * for the same Safe configuration across different chains.
 *
 * @param {bigint} chainId - The chain ID associated with the chain.
 * @returns {string} The chain-specific salt nonce in hexadecimal format.
 */
export function getChainSpecificDefaultSaltNonce(chainId: bigint): string {
  return `0x${Buffer.from(keccak_256(PREDETERMINED_SALT_NONCE + chainId)).toString('hex')}`
}

export async function getPredictedSafeAddressInitCode({
  ethAdapter,
  chainId,
  safeAccountConfig,
  safeDeploymentConfig = {},
  isL1SafeSingleton = false,
  customContracts
}: PredictSafeAddressProps): Promise<string> {
  validateSafeAccountConfig(safeAccountConfig)
  validateSafeDeploymentConfig(safeDeploymentConfig)

  const {
    safeVersion = DEFAULT_SAFE_VERSION,
    saltNonce = getChainSpecificDefaultSaltNonce(chainId)
  } = safeDeploymentConfig

  const safeProxyFactoryContract = await memoizedGetProxyFactoryContract({
    ethAdapter,
    safeVersion,
    customContracts,
    chainId: chainId.toString()
  })

  const safeContract = await memoizedGetSafeContract({
    ethAdapter,
    safeVersion,
    isL1SafeSingleton,
    customContracts,
    chainId: chainId.toString()
  })

  const initializer = await encodeSetupCallData({
    ethAdapter,
    safeAccountConfig,
    safeContract,
    customContracts,
    customSafeVersion: safeVersion // it is more efficient if we provide the safeVersion manually
  })

  const encodedNonce = toBuffer(ethAdapter.encodeParameters(['uint256'], [saltNonce])).toString(
    'hex'
  )
  const safeSingletonAddress = await safeContract.getAddress()
  const initCodeCallData = encodeCreateProxyWithNonce(
    safeProxyFactoryContract,
    safeSingletonAddress,
    initializer,
    '0x' + encodedNonce
  )
  const safeProxyFactoryAddress = await safeProxyFactoryContract.getAddress()
  const initCode = `0x${[safeProxyFactoryAddress, initCodeCallData].reduce(
    (acc, x) => acc + x.replace('0x', ''),
    ''
  )}`

  return initCode
}

export async function predictSafeAddress({
  ethAdapter,
  chainId,
  safeAccountConfig,
  safeDeploymentConfig = {},
  isL1SafeSingleton = false,
  customContracts
}: PredictSafeAddressProps): Promise<string> {
  validateSafeAccountConfig(safeAccountConfig)
  validateSafeDeploymentConfig(safeDeploymentConfig)

  const {
    safeVersion = DEFAULT_SAFE_VERSION,
    saltNonce = getChainSpecificDefaultSaltNonce(chainId)
  } = safeDeploymentConfig

  const safeProxyFactoryContract = await memoizedGetProxyFactoryContract({
    ethAdapter,
    safeVersion,
    customContracts,
    chainId: chainId.toString()
  })

  const proxyCreationCode = await memoizedGetProxyCreationCode({
    ethAdapter,
    safeVersion,
    customContracts,
    chainId: chainId.toString()
  })

  const safeContract = await memoizedGetSafeContract({
    ethAdapter,
    safeVersion,
    isL1SafeSingleton,
    customContracts,
    chainId: chainId.toString()
  })

  const initializer = await encodeSetupCallData({
    ethAdapter,
    safeAccountConfig,
    safeContract,
    customContracts,
    customSafeVersion: safeVersion // it is more efficient if we provide the safeVersion manually
  })

  const encodedNonce = toBuffer(ethAdapter.encodeParameters(['uint256'], [saltNonce])).toString(
    'hex'
  )
  const salt = keccak256(
    toBuffer('0x' + keccak256(toBuffer(initializer)).toString('hex') + encodedNonce)
  )
  const input = ethAdapter.encodeParameters(['address'], [await safeContract.getAddress()])
  const from = await safeProxyFactoryContract.getAddress()

  // On the zkSync Era chain, the counterfactual deployment address is calculated differently
  const isZkSyncEraChain = [ZKSYNC_MAINNET, ZKSYNC_TESTNET].includes(chainId)
  if (isZkSyncEraChain) {
    const proxyAddress = zkSyncEraCreate2Address(from, safeVersion, salt, input)

    return ethAdapter.getChecksummedAddress(proxyAddress)
  }

  const constructorData = toBuffer(input).toString('hex')
  const initCode = proxyCreationCode + constructorData
  const proxyAddress =
    '0x' + generateAddress2(toBuffer(from), toBuffer(salt), toBuffer(initCode)).toString('hex')
  const predictedAddress = ethAdapter.getChecksummedAddress(proxyAddress)

  return predictedAddress
}

export const validateSafeAccountConfig = ({ owners, threshold }: SafeAccountConfig): void => {
  if (owners.length <= 0) throw new Error('Owner list must have at least one owner')
  if (threshold <= 0) throw new Error('Threshold must be greater than or equal to 1')
  if (threshold > owners.length)
    throw new Error('Threshold must be lower than or equal to owners length')
}

export const validateSafeDeploymentConfig = ({ saltNonce }: SafeDeploymentConfig): void => {
  if (saltNonce && BigInt(saltNonce) < 0)
    throw new Error('saltNonce must be greater than or equal to 0')
}

/**
 * Generates a zkSync Era address. zkSync Era uses a distinct address derivation method compared to Ethereum
 * see: https://era.zksync.io/docs/reference/architecture/differences-with-ethereum.html#address-derivation
 *
 * @param {string} from - The sender's address.
 * @param {SafeVersion} safeVersion - The version of the safe.
 * @param {Buffer} salt - The salt used for address derivation.
 * @param {string} input - Additional input data for the derivation.
 *
 * @returns {string} The derived zkSync Era address.
 */
export function zkSyncEraCreate2Address(
  from: string,
  safeVersion: SafeVersion,
  salt: Buffer,
  input: string
): string {
  const bytecodeHash = ZKSYNC_SAFE_PROXY_DEPLOYED_BYTECODE[safeVersion].deployedBytecodeHash
  const inputHash = keccak256(toBuffer(input))

  const addressBytes = keccak256(
    toBuffer(
      ZKSYNC_CREATE2_PREFIX +
        zeroPadValue(from, 32).slice(2) +
        salt.toString('hex') +
        bytecodeHash.slice(2) +
        inputHash.toString('hex')
    )
  )
    .toString('hex')
    .slice(24)

  return addressBytes
}<|MERGE_RESOLUTION|>--- conflicted
+++ resolved
@@ -73,11 +73,7 @@
   return safeProxyFactoryContract.encode('createProxyWithNonce', [
     safeSingletonAddress,
     initializer,
-<<<<<<< HEAD
-    BigInt(PREDETERMINED_SALT_NONCE)
-=======
-    salt || PREDETERMINED_SALT_NONCE
->>>>>>> 71fa34a2
+    BigInt(salt || PREDETERMINED_SALT_NONCE)
   ])
 }
 
