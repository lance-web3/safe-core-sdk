--- conflicted
+++ resolved
@@ -374,13 +374,6 @@
   return addressBytes
 }
 
-<<<<<<< HEAD
-export function sameString(str1: string, str2: string): boolean {
-  return str1.toLowerCase() === str2.toLowerCase()
-}
-
-=======
->>>>>>> af6e8fd0
 export function toTxResult(
   transactionResponse: ContractTransactionResponse,
   options?: TransactionOptions
