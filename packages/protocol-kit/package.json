--- conflicted
+++ resolved
@@ -51,13 +51,7 @@
     "@nomicfoundation/hardhat-ethers": "^3.0.5",
     "@openzeppelin/contracts": "^2.5.1",
     "@safe-global/safe-contracts-v1.4.1": "npm:@safe-global/safe-contracts@1.4.1",
-<<<<<<< HEAD
-    "@safe-global/safe-core-sdk-types": "^4.0.2",
-=======
     "@safe-global/safe-core-sdk-types": "^4.1.0",
-    "@typechain/ethers-v6": "^0.5.0",
-    "@typechain/web3-v1": "^6.0.7",
->>>>>>> 9caadb3c
     "@types/chai": "^4.3.11",
     "@types/chai-as-promised": "^7.1.8",
     "@types/mocha": "^10.0.6",
