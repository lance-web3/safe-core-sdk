import chai from 'chai'
import chaiAsPromised from 'chai-as-promised'
import { deployments, ethers, waffle } from 'hardhat'
<<<<<<< HEAD
import EthersSafe, { makeSafeTransaction } from '../src/index'
=======
import EthersSafe, { SafeTransaction } from '../src/index'
>>>>>>> 98fda472
import { getSafeWithOwners } from './utils/setup'
chai.use(chaiAsPromised)

describe('Safe Core SDK', () => {
  const [user1, user2, user3] = waffle.provider.getWallets()

  const setupTests = deployments.createFixture(async ({ deployments }) => {
    await deployments.fixture()
    return {
      safe: await getSafeWithOwners([user1.address, user2.address]),
      chainId: (await waffle.provider.getNetwork()).chainId
    }
  })

  describe('confirmTransaction', async () => {
    it('should fail if signature is not added by an owner', async () => {
      const { safe } = await setupTests()
      const tx = new SafeTransaction({
        to: user1.address,
        value: '0',
        data: '0x',
        nonce: (await safe.nonce()).toString()
      })
      const safeSdk = new EthersSafe(ethers, user3, safe.address)
      chai
        .expect(safeSdk.confirmTransaction(tx))
        .to.be.rejectedWith('Transactions can only be confirmed by Safe owners')
    })

    it('should ignore duplicated signatures', async () => {
      const { safe } = await setupTests()
      const tx = new SafeTransaction({
        to: user1.address,
        value: '0',
        data: '0x',
        nonce: await safe.nonce()
      })
      chai.expect(tx.signatures.size).to.be.eq(0)
      const safeSdk = new EthersSafe(ethers, user1, safe.address)
      await safeSdk.confirmTransaction(tx)
      chai.expect(tx.signatures.size).to.be.eq(1)
      await safeSdk.confirmTransaction(tx)
      chai.expect(tx.signatures.size).to.be.eq(1)
    })

    it('should add owner signature', async () => {
      const { safe } = await setupTests()
      const tx = new SafeTransaction({
        to: user1.address,
        value: '0',
        data: '0x',
        nonce: (await safe.nonce()).toString()
      })
      chai.expect(tx.signatures.size).to.be.eq(0)
      const safeSdk = new EthersSafe(ethers, user1, safe.address)
      await safeSdk.confirmTransaction(tx)
      chai.expect(tx.signatures.size).to.be.eq(1)
    })
  })

  describe('execTransaction', async () => {
    it('should fail if there are not enough signatures (1 missing)', async () => {
      const { safe } = await setupTests()
      const tx = new SafeTransaction({
        to: safe.address,
        value: '0',
        data: '0x',
        nonce: (await safe.nonce()).toString()
      })
      const safeSdk = new EthersSafe(ethers, user1, safe.address)
      await safeSdk.confirmTransaction(tx)
      chai.expect(tx.signatures.size).to.be.eq(1)
      chai
        .expect(
          safeSdk.executeTransaction(tx, {
            gasLimit: 10000000
          })
        )
        .to.be.rejectedWith('There is 1 signature missing')
    })

    it('should fail if there are not enough signatures (>1 missing)', async () => {
      const { safe } = await setupTests()
      const tx = new SafeTransaction({
        to: safe.address,
        value: '0',
        data: '0x',
        nonce: (await safe.nonce()).toString()
      })
      const safeSdk = new EthersSafe(ethers, user1, safe.address)
      chai
        .expect(safeSdk.executeTransaction(tx))
        .to.be.rejectedWith('There are 2 signatures missing')
    })

    it('should execute transaction when there are enough signatures', async () => {
      const { safe } = await setupTests()
      const tx = new SafeTransaction({
        to: safe.address,
        value: '0',
        data: '0x',
        nonce: (await safe.nonce()).toString()
      })
      chai.expect(tx.signatures.size).to.be.eq(0)
      let safeSdk = new EthersSafe(ethers, user1, safe.address)
      await safeSdk.confirmTransaction(tx)
      chai.expect(tx.signatures.size).to.be.eq(1)
      safeSdk = new EthersSafe(ethers, user2, safe.address)
      await safeSdk.confirmTransaction(tx)
      chai.expect(tx.signatures.size).to.be.eq(2)
      const txResponse = await safeSdk.executeTransaction(tx)
      chai.expect(txResponse.hash).not.to.be.null
    })
  })
})<|MERGE_RESOLUTION|>--- conflicted
+++ resolved
@@ -1,11 +1,7 @@
 import chai from 'chai'
 import chaiAsPromised from 'chai-as-promised'
 import { deployments, ethers, waffle } from 'hardhat'
-<<<<<<< HEAD
-import EthersSafe, { makeSafeTransaction } from '../src/index'
-=======
 import EthersSafe, { SafeTransaction } from '../src/index'
->>>>>>> 98fda472
 import { getSafeWithOwners } from './utils/setup'
 chai.use(chaiAsPromised)
 
