import chai from 'chai'
import chaiAsPromised from 'chai-as-promised'
import { BigNumber } from 'ethers'
import { deployments, ethers, waffle } from 'hardhat'
import EthersSafe from '../src'
import { getSafeWithOwners } from './utils/setup'
chai.use(chaiAsPromised)

describe('Safe Core SDK', () => {
  const [user1, user2] = waffle.provider.getWallets()

  const setupTests = deployments.createFixture(async ({ deployments }) => {
    await deployments.fixture()
    return {
      safe: await getSafeWithOwners([user1.address, user2.address]),
      chainId: (await waffle.provider.getNetwork()).chainId
    }
  })

  describe('connect', async () => {
    it('should connect with signer', async () => {
      const { safe } = await setupTests()
      const safeSdk = new EthersSafe(ethers, safe.address, user1)
      chai.expect(safeSdk.getProvider()).to.be.eq(user1.provider)
      chai.expect(safeSdk.getSigner()).to.be.eq(user1)
    })

    it('should connect with provider', async () => {
      const { safe } = await setupTests()
      const safeSdk = new EthersSafe(ethers, safe.address, user1.provider)
      chai.expect(safeSdk.getProvider()).to.be.eq(user1.provider)
      chai.expect(safeSdk.getSigner()).to.be.undefined
    })

    it('should connect with default provider', async () => {
      const { safe } = await setupTests()
      const safeSdk = new EthersSafe(ethers, safe.address)
      const defaultProvider = safeSdk.getProvider()
      chai.expect(ethers.providers.Provider.isProvider(defaultProvider)).to.be.true
      chai.expect((await defaultProvider.getNetwork()).chainId).to.be.eq(1)
      chai.expect(safeSdk.getSigner()).to.be.undefined
    })
  })

  describe('getContractVersion', async () => {
    it('should return the Safe contract version', async () => {
      const { safe } = await setupTests()
      const safeSdk = new EthersSafe(ethers, safe.address, user1)
      const contractVersion = await safeSdk.getContractVersion()
      chai.expect(contractVersion).to.be.eq('1.2.0')
    })
  })

  describe('getAddress', async () => {
    it('should return the Safe contract address', async () => {
      const { safe } = await setupTests()
      const safeSdk = new EthersSafe(ethers, safe.address, user1)
      chai.expect(safeSdk.getAddress()).to.be.eq(safe.address)
    })
  })

<<<<<<< HEAD
  describe('getNetworkId', async () => {
=======
  describe('getOwners', async () => {
    it('should return the list of Safe owners', async () => {
      const { safe } = await setupTests()
      const safeSdk = new EthersSafe(ethers, safe.address, user1)
      const owners = await safeSdk.getOwners()
      chai.expect(owners.length).to.be.eq(2)
      chai.expect(owners[0]).to.be.eq(user1.address)
      chai.expect(owners[1]).to.be.eq(user2.address)
    })
  })

  describe('getThreshold', async () => {
    it('should return the Safe threshold', async () => {
      const { safe } = await setupTests()
      const safeSdk = new EthersSafe(ethers, safe.address, user1)
      chai.expect(await safeSdk.getThreshold()).to.be.eq(2)
    })
  })

  describe('getChainId', async () => {
>>>>>>> 6dd3cb96
    it('should return the chainId of the current network', async () => {
      const { safe, chainId } = await setupTests()
      const safeSdk = new EthersSafe(ethers, safe.address, user1)
      chai.expect(await safeSdk.getChainId()).to.be.eq(chainId)
    })
  })

  describe('getBalance', async () => {
    it('should return the balance of the Safe contract', async () => {
      const { safe } = await setupTests()
      const safeSdk = new EthersSafe(ethers, safe.address, user1)
      chai.expect(await safeSdk.getBalance()).to.be.eq(0)
      await user1.sendTransaction({
        to: safe.address,
        value: BigNumber.from(`${1e18}`).toHexString()
      })
      chai.expect(await safeSdk.getBalance()).to.be.eq(BigNumber.from(`${1e18}`))
    })
  })
})<|MERGE_RESOLUTION|>--- conflicted
+++ resolved
@@ -59,9 +59,6 @@
     })
   })
 
-<<<<<<< HEAD
-  describe('getNetworkId', async () => {
-=======
   describe('getOwners', async () => {
     it('should return the list of Safe owners', async () => {
       const { safe } = await setupTests()
@@ -82,7 +79,6 @@
   })
 
   describe('getChainId', async () => {
->>>>>>> 6dd3cb96
     it('should return the chainId of the current network', async () => {
       const { safe, chainId } = await setupTests()
       const safeSdk = new EthersSafe(ethers, safe.address, user1)
