name: Safe Core SDK Test - Contracts
on:
  pull_request:
  push:
    branches:
      - main
      - development
jobs:
  test:
    runs-on: ubuntu-latest
    strategy:
      matrix:
<<<<<<< HEAD
        node-version: [18.x]
        provider: [ethers, web3, viem]
=======
        node-version: [20.x]
        provider: [ethers, web3]
>>>>>>> f949a3c7
        contract-version: [v1.0.0, v1.1.1, v1.2.0, v1.3.0, v1.4.1]
    steps:
      - uses: actions/checkout@v4
      - name: Use Node.js ${{ matrix.node-version }}
        uses: actions/setup-node@v4
        with:
          node-version: ${{ matrix.node-version }}
          cache: yarn
      - run: |
          yarn install --frozen-lockfile
          yarn build
      - name: Test ${{ matrix.provider }} - Safe ${{ matrix.contract-version }}
        run: |
          cd packages/protocol-kit
          yarn test:hardhat:${{ matrix.provider }}:${{ matrix.contract-version }}<|MERGE_RESOLUTION|>--- conflicted
+++ resolved
@@ -10,13 +10,8 @@
     runs-on: ubuntu-latest
     strategy:
       matrix:
-<<<<<<< HEAD
-        node-version: [18.x]
+        node-version: [20.x]
         provider: [ethers, web3, viem]
-=======
-        node-version: [20.x]
-        provider: [ethers, web3]
->>>>>>> f949a3c7
         contract-version: [v1.0.0, v1.1.1, v1.2.0, v1.3.0, v1.4.1]
     steps:
       - uses: actions/checkout@v4
