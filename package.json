--- conflicted
+++ resolved
@@ -2,13 +2,8 @@
   "name": "safe-core-sdk",
   "private": true,
   "scripts": {
-<<<<<<< HEAD
-    "sdk:build": "lerna run --scope @gnosis.pm/safe-core-sdk build --stream",
-    "sdk:test": "lerna run --scope @gnosis.pm/safe-core-sdk test --stream",
-=======
     "clean": "lerna clean",
     "unbuild": "lerna run unbuild",
->>>>>>> b6f6b200
     "build": "lerna run build --stream",
     "test": "FORCE_COLOR=1 lerna run test --stream"
   },
